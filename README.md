#Socket.IO-Client-Swift
Socket.IO-client for iOS/OS X.

<<<<<<< HEAD
Socket.IO-client for Swift. Supports ws/wss/polling connections and binary. For socket.io 1.0+ and Swift 1.2.

For Swift 1.1 use the master.
=======
##Example
```swift
let socket = SocketIOClient(socketURL: "localhost:8080")

socket.on("connect") {data, ack in
    println("socket connected")
}

socket.on("currentAmount") {data, ack in
    if let cur = data?[0] as? Double {
        socket.emitWithAck("canUpdate", cur).onAck(0) {data in
            socket.emit("update", ["amount": cur + 2.50])
        }

        ack?("Got your currentAmount", "dude")
    }
}

// Connect
socket.connect()
```
>>>>>>> 38163d29

##Objective-C Example
```objective-c
SocketIOClient* socket = [[SocketIOClient alloc] initWithSocketURL:@"localhost:8080" options:nil];

[socket on: @"connect" callback: ^(NSArray* data, void (^ack)(NSArray*)) {
    NSLog(@"connected");
    [socket emitObjc:@"echo" withItems:@[@"echo test"]];
    [[socket emitWithAckObjc:@"ackack" withItems:@[@"test"]] onAck:0 withCallback:^(NSArray* data) {
        NSLog(@"Got data");
    }];
}];

```

##Features
- Supports socket.io 1.0+
- Supports binary
- Supports Polling and WebSockets
- Supports TLS/SSL
- Can be used from Objective-C

##Installation
Manually (iOS 7+)
-----------------
1. Copy the SwiftIO folder into your Xcode project!

CocoaPods 0.36.0 or later (iOS 8+)
------------------
Create `Podfile` and add `pod 'Socket.IO-Client-Swift'`:

```ruby
source 'https://github.com/CocoaPods/Specs.git'
platform :ios, '8.0'
use_frameworks!

pod 'Socket.IO-Client-Swift', '~> 1.3.2' # Or latest version
```

Install pods:

```
$ pod install
```

Import in your swift file:

```swift
import Socket_IO_Client_Swift
```

##API
Constructors
-----------
`init(socketURL: String, opts:NSDictionary? = nil)` - Constructs a new client for the given URL. opts can be omitted (will use default values)

`convenience init(socketURL: String, options:NSDictionary?)` - Same as above, but meant for Objective-C. See Objective-C Example.

Options
-------
- `reconnects: Bool` Default is `true`
- `reconnectAttempts: Int` Default is `-1` (infinite tries)
- `reconnectWait: Int` Default is `10`
- `forcePolling: Bool` Default is `false`. `true` forces the client to use xhr-polling.
- `forceWebsockets: Bool` Default is `false`. `true` forces the client to use WebSockets.
- `nsp: String` Default is `"/"`
- `cookies: [NSHTTPCookie]?` An array of NSHTTPCookies. Passed during the handshake. Default is nil.

Methods
-------
1. `socket.on(name:String, callback:((data:NSArray?, ack:AckEmitter?) -> Void))` - Adds a handler for an event. Items are passed by an array. `ack` can be used to send an ack when one is requested. See example.
2. `socket.onAny(callback:((event:String, items:AnyObject?)) -> Void)` - Adds a handler for all events. It will be called on any received event.
3. `socket.emit(event:String, _ items:AnyObject...)` - Sends a message. Can send multiple items.
4. `socket.emitObjc(event:String, withItems items:[AnyObject])` - `emit` for Objective-C
5. `socket.emitWithAck(event:String, _ items:AnyObject...) -> SocketAckHandler` - Sends a message that requests an acknowledgement from the server. Returns a SocketAckHandler which you can use to add an onAck handler. See example.
6. `socket.emitWithAckObjc(event:String, withItems items:[AnyObject]) -> SocketAckHandler` - `emitWithAck` for Objective-C.
7. `socket.connect()` - Establishes a connection to the server. A "connect" event is fired upon successful connection.
8. `socket.connectWithParams(params:[String: AnyObject])` - Establishes a connection to the server passing the specified params. A "connect" event is fired upon successful connection.
9. `socket.close(#fast:Bool)` - Closes the socket. Once a socket is closed it should not be reopened. Pass true to fast if you're closing from a background task.

Events
------
1. `connect` - Emitted when on a successful connection.
2. `disconnect` - Emitted when the connection is closed.
3. `error` - Emitted if the websocket encounters an error.
4. `reconnect` - Emitted when the connection is starting to reconnect.
5. `reconnectAttempt` - Emitted when attempting to reconnect.

##Detailed Example
A more detailed example can be found [here](https://github.com/nuclearace/socket.io-client-swift-example)

##License
MIT<|MERGE_RESOLUTION|>--- conflicted
+++ resolved
@@ -1,11 +1,6 @@
 #Socket.IO-Client-Swift
 Socket.IO-client for iOS/OS X.
 
-<<<<<<< HEAD
-Socket.IO-client for Swift. Supports ws/wss/polling connections and binary. For socket.io 1.0+ and Swift 1.2.
-
-For Swift 1.1 use the master.
-=======
 ##Example
 ```swift
 let socket = SocketIOClient(socketURL: "localhost:8080")
@@ -27,7 +22,6 @@
 // Connect
 socket.connect()
 ```
->>>>>>> 38163d29
 
 ##Objective-C Example
 ```objective-c
