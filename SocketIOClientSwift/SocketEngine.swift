//
//  SocketEngine.swift
//  Socket.IO-Swift
//
//  Created by Erik Little on 3/3/15.
//
//  Permission is hereby granted, free of charge, to any person obtaining a copy
//  of this software and associated documentation files (the "Software"), to deal
//  in the Software without restriction, including without limitation the rights
//  to use, copy, modify, merge, publish, distribute, sublicense, and/or sell
//  copies of the Software, and to permit persons to whom the Software is
//  furnished to do so, subject to the following conditions:
//
//  The above copyright notice and this permission notice shall be included in
//  all copies or substantial portions of the Software.
//
//  THE SOFTWARE IS PROVIDED "AS IS", WITHOUT WARRANTY OF ANY KIND, EXPRESS OR
//  IMPLIED, INCLUDING BUT NOT LIMITED TO THE WARRANTIES OF MERCHANTABILITY,
//  FITNESS FOR A PARTICULAR PURPOSE AND NONINFRINGEMENT. IN NO EVENT SHALL THE
//  AUTHORS OR COPYRIGHT HOLDERS BE LIABLE FOR ANY CLAIM, DAMAGES OR OTHER
//  LIABILITY, WHETHER IN AN ACTION OF CONTRACT, TORT OR OTHERWISE, ARISING FROM,
//  OUT OF OR IN CONNECTION WITH THE SOFTWARE OR THE USE OR OTHER DEALINGS IN
//  THE SOFTWARE.

import Foundation

public final class SocketEngine: NSObject, WebSocketDelegate, SocketLogClient {
    private typealias Probe = (msg:String, type:PacketType, data:ContiguousArray<NSData>?)
    private typealias ProbeWaitQueue = [Probe]
    private let allowedCharacterSet = NSCharacterSet(charactersInString: "!*'();:@&=+$,/?%#[]\" {}").invertedSet
    private let workQueue = NSOperationQueue()
    private let emitQueue = dispatch_queue_create("engineEmitQueue", DISPATCH_QUEUE_SERIAL)
    private let parseQueue = dispatch_queue_create("engineParseQueue", DISPATCH_QUEUE_SERIAL)
    private let handleQueue = dispatch_queue_create("engineHandleQueue", DISPATCH_QUEUE_SERIAL)
    private let session:NSURLSession!

    private var closed = false
    private var _connected = false
    private var fastUpgrade = false
    private var forcePolling = false
    private var forceWebsockets = false
    private var pingInterval:Int?
    private var pingTimer:NSTimer?
    private var pingTimeout = 0 {
        didSet {
            pongsMissedMax = pingTimeout / (pingInterval ?? 25)
        }
    }
    private var pongsMissed = 0
    private var pongsMissedMax = 0
    private var postWait = [String]()
    private var _polling = true
    private var probing = false
    private var probeWait = ProbeWaitQueue()
    private var waitingForPoll = false
    private var waitingForPost = false
    private var _websocket = false
    private var websocketConnected = false

    let logType = "SocketEngine"

    var connected:Bool {
        return _connected
    }
    weak var client:SocketEngineClient?
    var cookies:[NSHTTPCookie]?
    var log = false
    var polling:Bool {
        return _polling
    }
    var sid = ""
    var socketPath = ""
    var urlPolling:String?
    var urlWebSocket:String?
    var websocket:Bool {
        return _websocket
    }
    var ws:WebSocket?

    public enum PacketType:Int {
        case OPEN = 0
        case CLOSE = 1
        case PING = 2
        case PONG = 3
        case MESSAGE = 4
        case UPGRADE = 5
        case NOOP = 6

        init?(str:String?) {
            if let value = str?.toInt(), raw = PacketType(rawValue: value) {
                self = raw
            } else {
                return nil
            }
        }
    }

    public init(client:SocketEngineClient, sessionDelegate:NSURLSessionDelegate?) {
        self.client = client
        self.session = NSURLSession(configuration: NSURLSessionConfiguration.ephemeralSessionConfiguration(),
            delegate: sessionDelegate, delegateQueue: workQueue)
    }

    public convenience init(client:SocketEngineClient, opts:NSDictionary?) {
        self.init(client: client, sessionDelegate: opts?["sessionDelegate"] as? NSURLSessionDelegate)
        forceWebsockets = opts?["forceWebsockets"] as? Bool ?? false
        forcePolling = opts?["forcePolling"] as? Bool ?? false
        cookies = opts?["cookies"] as? [NSHTTPCookie]
        log = opts?["log"] as? Bool ?? false
        socketPath = opts?["path"] as? String ?? ""
    }

    deinit {
        SocketLogger.log("Engine is being deinit", client: self)
    }

    public func close(#fast:Bool) {
        SocketLogger.log("Engine is being closed. Fast: \(fast)", client: self)
<<<<<<< HEAD

        self.pingTimer?.invalidate()
        self.closed = true
        self.ws?.disconnect()

        if fast || self.polling {
            self.write("", withType: PacketType.CLOSE, withData: nil)
            self.client?.engineDidClose("Disconnect")
        }

        self.stopPolling()
=======
        
        pingTimer?.invalidate()
        closed = true
        
        ws?.disconnect()
        
        if fast || polling {
            write("", withType: PacketType.CLOSE, withData: nil)
            client?.engineDidClose("Disconnect")
        }
        
        stopPolling()
>>>>>>> 3be56212
    }

    private func createBinaryDataForSend(data:NSData) -> (NSData?, String?) {
        if websocket {
            var byteArray = [UInt8](count: 1, repeatedValue: 0x0)
            byteArray[0] = 4
            var mutData = NSMutableData(bytes: &byteArray, length: 1)

            mutData.appendData(data)

            return (mutData, nil)
        } else {
            var str = "b4"
            str += data.base64EncodedStringWithOptions(
                NSDataBase64EncodingOptions.Encoding64CharacterLineLength)

            return (nil, str)
        }
    }
<<<<<<< HEAD

    private func createURLs(params:[String: AnyObject]?) -> (String, String) {
        if self.client == nil {
            return ("", "")
        }

        let path = self.socketPath == "" ? "/socket.io" : self.socketPath

        var url = "\(self.client!.socketURL)\(path)/?transport="
        var urlPolling:String
        var urlWebSocket:String

        if self.client!.secure {
=======
    
    private func createURLs(params:[String: AnyObject]?) -> (String?, String?) {
        if client == nil {
            return (nil, nil)
        }
        
        let path = socketPath == "" ? "/socket.io" : socketPath
        
        var url = "\(client!.socketURL)\(path)/?transport="
        var urlPolling:String
        var urlWebSocket:String
        
        if client!.secure {
>>>>>>> 3be56212
            urlPolling = "https://" + url + "polling"
            urlWebSocket = "wss://" + url + "websocket"
        } else {
            urlPolling = "http://" + url + "polling"
            urlWebSocket = "ws://" + url + "websocket"
        }

        if params != nil {
            for (key, value) in params! {
                let keyEsc = key.stringByAddingPercentEncodingWithAllowedCharacters(
                    allowedCharacterSet)!
                urlPolling += "&\(keyEsc)="
                urlWebSocket += "&\(keyEsc)="

                if value is String {
                    let valueEsc = (value as! String).stringByAddingPercentEncodingWithAllowedCharacters(
                        allowedCharacterSet)!
                    urlPolling += "\(valueEsc)"
                    urlWebSocket += "\(valueEsc)"
                } else {
                    urlPolling += "\(value)"
                    urlWebSocket += "\(value)"
                }
            }
        }

        return (urlPolling, urlWebSocket)
    }

    private func createWebsocket(andConnect connect:Bool) {
<<<<<<< HEAD
        self.ws = WebSocket(url: NSURL(string: self.urlWebSocket! + "&sid=\(self.sid)")!,
            cookies: self.cookies)
        self.ws?.queue = self.handleQueue
        self.ws?.delegate = self

=======
        ws = WebSocket(url: NSURL(string: urlWebSocket! + "&sid=\(sid)")!,
            cookies: cookies)
        ws?.queue = handleQueue
        ws?.delegate = self
        
>>>>>>> 3be56212
        if connect {
            ws?.connect()
        }
    }

    private func doFastUpgrade() {
        if waitingForPoll {
            SocketLogger.err("Outstanding poll when switched to WebSockets," +
                "we'll probably disconnect soon. You should report this.", client: self)
        }
<<<<<<< HEAD

        self.sendWebSocketMessage("", withType: PacketType.UPGRADE, datas: nil)
        self._websocket = true
        self._polling = false
        self.fastUpgrade = false
        self.probing = false
        self.flushProbeWait()
=======
        
        sendWebSocketMessage("", withType: PacketType.UPGRADE, datas: nil)
        _websocket = true
        _polling = false
        fastUpgrade = false
        probing = false
        flushProbeWait()
>>>>>>> 3be56212
    }

    private func doPoll() {
        if websocket || waitingForPoll || !connected {
            return
        }
<<<<<<< HEAD

        self.waitingForPoll = true
        let req = NSMutableURLRequest(URL: NSURL(string: self.urlPolling! + "&sid=\(self.sid)&b64=1")!)

        if self.cookies != nil {
            let headers = NSHTTPCookie.requestHeaderFieldsWithCookies(self.cookies!)
            req.allHTTPHeaderFields = headers
        }

        self.doRequest(req)
=======
        
        waitingForPoll = true
        let req = NSMutableURLRequest(URL: NSURL(string: urlPolling! + "&sid=\(sid)&b64=1")!)
        
        if cookies != nil {
            let headers = NSHTTPCookie.requestHeaderFieldsWithCookies(cookies!)
            req.allHTTPHeaderFields = headers
        }
        
        doRequest(req)
>>>>>>> 3be56212
    }

    private func doRequest(req:NSMutableURLRequest) {
        if !polling {
            return
        }

        req.cachePolicy = NSURLRequestCachePolicy.ReloadIgnoringLocalAndRemoteCacheData

        SocketLogger.log("Doing polling request", client: self)
<<<<<<< HEAD

        self.session.dataTaskWithRequest(req) {[weak self] data, res, err in
=======
        
        session.dataTaskWithRequest(req) {[weak self] data, res, err in
>>>>>>> 3be56212
            if let this = self {
                if err != nil {
                    if this.polling {
                        this.handlePollingFailed(err.localizedDescription)
                    } else {
                        SocketLogger.err(err.localizedDescription, client: this)
                    }
                    return
                }

                SocketLogger.log("Got polling response", client: this)

                if let str = NSString(data: data, encoding: NSUTF8StringEncoding) as? String {
                    dispatch_async(this.parseQueue) {[weak this] in
                        this?.parsePollingMessage(str)
                    }
                }

                this.waitingForPoll = false

                if this.fastUpgrade {
                    this.doFastUpgrade()
                } else if !this.closed && this.polling {
                    this.doPoll()
                }
            }}.resume()
    }

    private func flushProbeWait() {
        SocketLogger.log("Flushing probe wait", client: self)
<<<<<<< HEAD

        dispatch_async(self.emitQueue) {[weak self] in
=======
        
        dispatch_async(emitQueue) {[weak self] in
>>>>>>> 3be56212
            if let this = self {
                for waiter in this.probeWait {
                    this.write(waiter.msg, withType: waiter.type, withData: waiter.data)
                }

                this.probeWait.removeAll(keepCapacity: false)

                if this.postWait.count != 0 {
                    this.flushWaitingForPostToWebSocket()
                }
            }
        }
    }

    private func flushWaitingForPost() {
        if postWait.count == 0 || !connected {
            return
        } else if websocket {
            flushWaitingForPostToWebSocket()
            return
        }

        var postStr = ""
<<<<<<< HEAD

        for packet in self.postWait {
=======
        
        for packet in postWait {
>>>>>>> 3be56212
            let len = count(packet)

            postStr += "\(len):\(packet)"
        }
<<<<<<< HEAD

        self.postWait.removeAll(keepCapacity: false)

        let req = NSMutableURLRequest(URL: NSURL(string: self.urlPolling! + "&sid=\(self.sid)")!)

        if self.cookies != nil {
            let headers = NSHTTPCookie.requestHeaderFieldsWithCookies(self.cookies!)
=======
        
        postWait.removeAll(keepCapacity: false)
        
        let req = NSMutableURLRequest(URL: NSURL(string: urlPolling! + "&sid=\(sid)")!)
        
        if cookies != nil {
            let headers = NSHTTPCookie.requestHeaderFieldsWithCookies(cookies!)
>>>>>>> 3be56212
            req.allHTTPHeaderFields = headers
        }

        req.HTTPMethod = "POST"
        req.setValue("text/plain; charset=UTF-8", forHTTPHeaderField: "Content-Type")

        let postData = postStr.dataUsingEncoding(NSUTF8StringEncoding,
            allowLossyConversion: false)!

        req.HTTPBody = postData
        req.setValue(String(postData.length), forHTTPHeaderField: "Content-Length")
<<<<<<< HEAD

        self.waitingForPost = true

        SocketLogger.log("POSTing: \(postStr)", client: self)

        self.session.dataTaskWithRequest(req) {[weak self] data, res, err in
=======
        
        waitingForPost = true
        
        SocketLogger.log("POSTing: \(postStr)", client: self)
        
        session.dataTaskWithRequest(req) {[weak self] data, res, err in
>>>>>>> 3be56212
            if let this = self {
                if err != nil && this.polling {
                    this.handlePollingFailed(err.localizedDescription)
                    return
                } else if err != nil {
                    NSLog(err.localizedDescription)
                    return
                }

                this.waitingForPost = false

                dispatch_async(this.emitQueue) {[weak this] in
                    if !(this?.fastUpgrade ?? true) {
                        this?.flushWaitingForPost()
                        this?.doPoll()
                    }
                }
            }}.resume()
    }

    // We had packets waiting for send when we upgraded
    // Send them raw
    private func flushWaitingForPostToWebSocket() {
        for msg in postWait {
            ws?.writeString(msg)
        }
        
        postWait.removeAll(keepCapacity: true)
    }
    
    private func handleClose() {
        if polling {
            client?.engineDidClose("Disconnect")
        }
    }
    
    private func checkIfMessageIsBase64Binary(var message:String) {
        if message.hasPrefix("b4") {
            // binary in base64 string
            message.removeRange(Range<String.Index>(start: message.startIndex,
                end: advance(message.startIndex, 2)))
            
            if let data = NSData(base64EncodedString: message,
                options: NSDataBase64DecodingOptions.IgnoreUnknownCharacters), client = client {
                    dispatch_async(client.handleQueue) {[weak self] in
                        self?.client?.parseBinaryData(data)
                    }
            }
        }
    }
    
    private func handleMessage(message:String) {
        if let client = client {
            dispatch_async(client.handleQueue) {[weak client] in
                client?.parseSocketMessage(message)
            }
        }
    }
    
    private func handleNOOP() {
        doPoll()
    }
    
    private func handleOpen(openData:String) {
        var err:NSError?
        let mesData = openData.dataUsingEncoding(NSUTF8StringEncoding, allowLossyConversion: false)!
        
        if let json = NSJSONSerialization.JSONObjectWithData(mesData,
            options: NSJSONReadingOptions.AllowFragments,
            error: &err) as? NSDictionary, sid = json["sid"] as? String {
                self.sid = sid
                _connected = true
                
                if !forcePolling && !forceWebsockets {
                    createWebsocket(andConnect: true)
                }
                
                if let pingInterval = json["pingInterval"] as? Int, pingTimeout = json["pingTimeout"] as? Int {
                    self.pingInterval = pingInterval / 1000
                    self.pingTimeout = pingTimeout / 1000
                }
        } else {
            client?.didError("Engine failed to handshake")
            return
        }
        
        startPingTimer()
        
        if !forceWebsockets {
            doPoll()
        }
<<<<<<< HEAD

        self.postWait.removeAll(keepCapacity: true)
=======
    }
    
    private func handlePong(pongMessage:String) {
        pongsMissed = 0
        
        // We should upgrade
        if pongMessage == "3probe" {
            upgradeTransport()
        }
>>>>>>> 3be56212
    }

    // A poll failed, tell the client about it
    private func handlePollingFailed(reason:String) {
<<<<<<< HEAD
        self._connected = false
        self.ws?.disconnect()
        self.pingTimer?.invalidate()
        self.waitingForPoll = false
        self.waitingForPost = false

=======
        _connected = false
        ws?.disconnect()
        pingTimer?.invalidate()
        waitingForPoll = false
        waitingForPost = false
        
>>>>>>> 3be56212
        // If cancelled we were already closing
        if client == nil || reason == "cancelled" {
            return
        }
<<<<<<< HEAD

        if !self.closed {
            self.client?.didError(reason)
            self.client?.engineDidClose(reason)
=======
        
        if !closed {
            client?.didError(reason)
            client?.engineDidClose(reason)
>>>>>>> 3be56212
        }
    }

    public func open(opts:[String: AnyObject]? = nil) {
        if connected {
            SocketLogger.err("Tried to open while connected", client: self)
<<<<<<< HEAD

            self.client?.didError("Tried to open while connected")
=======
            
            client?.didError("Tried to open while connected")
>>>>>>> 3be56212
            return
        }

        SocketLogger.log("Starting engine", client: self)
        SocketLogger.log("Handshaking", client: self)
<<<<<<< HEAD

        self.closed = false
        let (urlPolling, urlWebSocket) = self.createURLs(opts)
        self.urlPolling = urlPolling
        self.urlWebSocket = urlWebSocket

        if self.forceWebsockets {
            self._polling = false
            self._websocket = true
            self.createWebsocket(andConnect: true)
            return
        }

        let reqPolling = NSMutableURLRequest(URL: NSURL(string: urlPolling + "&b64=1")!)

        if self.cookies != nil {
            let headers = NSHTTPCookie.requestHeaderFieldsWithCookies(self.cookies!)
            reqPolling.allHTTPHeaderFields = headers
        }

        self.doRequest(reqPolling)
=======
        
        closed = false
        
        (urlPolling, urlWebSocket) = createURLs(opts)
        
        if forceWebsockets {
            _polling = false
            _websocket = true
            createWebsocket(andConnect: true)
            return
        }
        
        let reqPolling = NSMutableURLRequest(URL: NSURL(string: urlPolling! + "&b64=1")!)
        
        if cookies != nil {
            let headers = NSHTTPCookie.requestHeaderFieldsWithCookies(cookies!)
            reqPolling.allHTTPHeaderFields = headers
        }
        
        doRequest(reqPolling)
>>>>>>> 3be56212
    }

    // Translatation of engine.io-parser#decodePayload
    private func parsePollingMessage(str:String) {
        if count(str) == 1 {
            return
        }

        // println(str)

        let strArray = Array(str)
        var length = ""
        var n = 0
        var msg = ""

        func testLength(length:String, inout n:Int) -> Bool {
            if let num = length.toInt() {
                n = num
                return false
            } else {
                return true
            }
        }
<<<<<<< HEAD

        for var i = 0, l = str.length; i < l; i++ {
=======
        
        for var i = 0, l = count(str); i < l; i++ {
>>>>>>> 3be56212
            let chr = String(strArray[i])

            if chr != ":" {
                length += chr
            } else {
                if length == "" || testLength(length, &n) {
                    SocketLogger.err("Parsing error: \(str)", client: self)
<<<<<<< HEAD

                    self.handlePollingFailed("Error parsing XHR message")
=======
                    handlePollingFailed("Error parsing XHR message")
>>>>>>> 3be56212
                    return
                }

                msg = String(strArray[i+1...i+n])
<<<<<<< HEAD

                if let lengthInt = length.toInt() {
                    if lengthInt != msg.length {
                        SocketLogger.err("parsing error: \(str)", client: self)
                        return
                    }
                }

                if msg.length != 0 {
                    dispatch_async(self.handleQueue) {[weak self, msg] in
=======
                
                if let lengthInt = length.toInt() where lengthInt != count(msg) {
                    SocketLogger.err("parsing error: \(str)", client: self)
                    return
                }
                
                if count(msg) != 0 {
                    // Be sure to capture the value of the msg
                    dispatch_async(handleQueue) {[weak self, msg] in
>>>>>>> 3be56212
                        self?.parseEngineMessage(msg, fromPolling: true)
                    }
                }

                i += n
                length = ""
            }
        }
    }

    private func parseEngineData(data:NSData) {
        if let client = client {
            dispatch_async(client.handleQueue) {[weak self] in
                self?.client?.parseBinaryData(data.subdataWithRange(NSMakeRange(1, data.length - 1)))
            }
        }
    }

    private func parseEngineMessage(var message:String, fromPolling:Bool) {
        SocketLogger.log("Got message: \(message)", client: self)

        if fromPolling {
            fixDoubleUTF8(&message)
        }
<<<<<<< HEAD

        let type = PacketType(str: (message["^(\\d)"].groups()?[1]))

        if type == PacketType.MESSAGE {
            // Remove message type
            message.removeAtIndex(message.startIndex)

            if let client = self.client {
                dispatch_async(client.handleQueue) {[weak self] in
                    self?.client?.parseSocketMessage(message)
                }
            }
        } else if type == PacketType.NOOP {
            self.doPoll()
        } else if type == PacketType.PONG {
            // We should upgrade
            if message == "3probe" {
                self.upgradeTransport()
            }
        } else if type == PacketType.OPEN {
            var err:NSError?

            message.removeAtIndex(message.startIndex)
            let mesData = message.dataUsingEncoding(NSUTF8StringEncoding, allowLossyConversion: false)!

            if let json = NSJSONSerialization.JSONObjectWithData(mesData,
                options: NSJSONReadingOptions.AllowFragments,
                error: &err) as? NSDictionary, let sid = json["sid"] as? String {
                    self.sid = sid
                    self._connected = true

                    if !self.forcePolling && !self.forceWebsockets {
                        self.createWebsocket(andConnect: true)
                    }

                    if let pingInterval = json["pingInterval"] as? Int {
                        self.pingInterval = pingInterval / 1000
                    }
            } else {
                self.client?.didError("Engine failed to handshake")
                return
            }

            self.startPingTimer()

            if !self.forceWebsockets {
                self.doPoll()
            }
        } else if type == PacketType.CLOSE {
            if self.client == nil {
                return
            }

            if self.polling {
                self.client!.engineDidClose("Disconnect")
            }
        } else if message.hasPrefix("b4") {
            // binary in base64 string
            message.removeRange(Range<String.Index>(start: message.startIndex,
                end: advance(message.startIndex, 2)))

            if let data = NSData(base64EncodedString: message,
                options: NSDataBase64DecodingOptions.IgnoreUnknownCharacters), client = self.client {
                    dispatch_async(client.handleQueue) {[weak self] in
                        self?.client?.parseBinaryData(data)
                    }
            }
=======
        
        let type = PacketType(str: (message["^(\\d)"].groups()?[1])) ?? PacketType.NOOP
        
        switch type {
        case PacketType.MESSAGE:
            message.removeAtIndex(message.startIndex)
            handleMessage(message)
        case PacketType.NOOP:
            handleNOOP()
        case PacketType.PONG:
            handlePong(message)
        case PacketType.OPEN:
            message.removeAtIndex(message.startIndex)
            handleOpen(message)
        case PacketType.CLOSE:
            handleClose()
        default:
            checkIfMessageIsBase64Binary(message)
>>>>>>> 3be56212
        }
    }

    private func probeWebSocket() {
        if websocketConnected {
            sendWebSocketMessage("probe", withType: PacketType.PING)
        }
    }

    /// Send an engine message (4)
    public func send(msg:String, withData datas:ContiguousArray<NSData>?) {
        if probing {
            probeWait.append((msg, PacketType.MESSAGE, datas))
        } else {
            write(msg, withType: PacketType.MESSAGE, withData: datas)
        }
    }
<<<<<<< HEAD

    func sendPing() {
        self.write("", withType: PacketType.PING, withData: nil)
=======
    
    @objc private func sendPing() {
        //Server is not responding
        if pongsMissed > pongsMissedMax {
            pingTimer?.invalidate()
            client?.engineDidClose("Ping timeout")
            return
        }
        
        ++pongsMissed
        write("", withType: PacketType.PING, withData: nil)
>>>>>>> 3be56212
    }

    /// Send polling message.
    /// Only call on emitQueue
    private func sendPollMessage(var msg:String, withType type:PacketType,
        datas:ContiguousArray<NSData>? = nil) {
            SocketLogger.log("Sending poll: \(msg) as type: \(type.rawValue)", client: self)

            doubleEncodeUTF8(&msg)
            let strMsg = "\(type.rawValue)\(msg)"
<<<<<<< HEAD

            self.postWait.append(strMsg)

            if datas != nil {
                for data in datas! {
                    let (nilData, b64Data) = self.createBinaryDataForSend(data)

                    self.postWait.append(b64Data!)
                }
            }

            if !self.waitingForPost {
                self.flushWaitingForPost()
=======
            
            postWait.append(strMsg)
            
            if datas != nil {
                for data in datas! {
                    let (nilData, b64Data) = createBinaryDataForSend(data)
                    
                    postWait.append(b64Data!)
                }
            }
            
            if !waitingForPost {
                flushWaitingForPost()
>>>>>>> 3be56212
            }
    }

    /// Send message on WebSockets
    /// Only call on emitQueue
    private func sendWebSocketMessage(str:String, withType type:PacketType,
        datas:ContiguousArray<NSData>? = nil) {
            SocketLogger.log("Sending ws: \(str) as type: \(type.rawValue)", client: self)
<<<<<<< HEAD

            self.ws?.writeString("\(type.rawValue)\(str)")

=======
            
            ws?.writeString("\(type.rawValue)\(str)")
            
>>>>>>> 3be56212
            if datas != nil {
                for data in datas! {
                    let (data, nilString) = createBinaryDataForSend(data)
                    if data != nil {
                        ws?.writeData(data!)
                    }
                }
            }
    }

    // Starts the ping timer
    private func startPingTimer() {
        if pingInterval == nil {
            return
        }
<<<<<<< HEAD

        self.pingTimer?.invalidate()
=======
        
        pingTimer?.invalidate()
>>>>>>> 3be56212
        dispatch_async(dispatch_get_main_queue()) {[weak self] in
            if let this = self {
                this.pingTimer = NSTimer.scheduledTimerWithTimeInterval(NSTimeInterval(this.pingInterval!),
                    target: this,
                    selector: Selector("sendPing"), userInfo: nil, repeats: true)
            }
        }
    }

    func stopPolling() {
        session.invalidateAndCancel()
    }

    private func upgradeTransport() {
        if websocketConnected {
            SocketLogger.log("Upgrading transport to WebSockets", client: self)
<<<<<<< HEAD

            // Do a fast upgrade
            // At this point, we should not send anymore polling messages-
            self.fastUpgrade = true
            self.sendPollMessage("", withType: PacketType.NOOP)
=======
            
            fastUpgrade = true
            sendPollMessage("", withType: PacketType.NOOP)
            // After this point, we should not send anymore polling messages
>>>>>>> 3be56212
        }
    }

    /**
    Write a message, independent of transport.
    */
    public func write(msg:String, withType type:PacketType, withData data:ContiguousArray<NSData>?) {
        dispatch_async(emitQueue) {[weak self] in
            if let this = self where this.connected {
                if this.websocket {
                    SocketLogger.log("Writing ws: \(msg):\(data)", client: this)
                    this.sendWebSocketMessage(msg, withType: type, datas: data)
                } else {
                    SocketLogger.log("Writing poll: \(msg):\(data)", client: this)
                    this.sendPollMessage(msg, withType: type, datas: data)
                }
            }
        }
    }

    /**
    Write a message, independent of transport. For Objective-C. withData should be an NSArray of NSData
    */
    public func writeObjc(msg:String, withType type:Int, withData data:NSArray?) {
        if let pType = PacketType(rawValue: type) {
            var arr = ContiguousArray<NSData>()

            if data != nil {
                for d in data! {
                    arr.append(d as! NSData)
                }
            }
<<<<<<< HEAD

            self.write(msg, withType: pType, withData: arr)
=======
            
            write(msg, withType: pType, withData: arr)
>>>>>>> 3be56212
        }
    }

    // Delagate methods

    public func websocketDidConnect(socket:WebSocket) {
<<<<<<< HEAD
        self.websocketConnected = true

        if !self.forceWebsockets {
            self.probing = true
            self.probeWebSocket()
=======
        websocketConnected = true
        
        if !forceWebsockets {
            probing = true
            probeWebSocket()
>>>>>>> 3be56212
        } else {
            _connected = true
            probing = false
            _polling = false
        }
    }

    public func websocketDidDisconnect(socket:WebSocket, error:NSError?) {
<<<<<<< HEAD
        self.websocketConnected = false
        self.probing = false

        if self.closed {
            self.client?.engineDidClose("Disconnect")
            return
        }

        if self.websocket {
            self.pingTimer?.invalidate()
            self._connected = false
            self._websocket = false

=======
        websocketConnected = false
        probing = false
        
        if closed {
            client?.engineDidClose("Disconnect")
            return
        }
        
        if websocket {
            pingTimer?.invalidate()
            _connected = false
            _websocket = false
            
>>>>>>> 3be56212
            let reason = error?.localizedDescription ?? "Socket Disconnected"

            if error != nil {
                client?.didError(reason)
            }
<<<<<<< HEAD

            self.client?.engineDidClose(reason)
=======
            
            client?.engineDidClose(reason)
>>>>>>> 3be56212
        } else {
            flushProbeWait()
        }
    }

    public func websocketDidReceiveMessage(socket:WebSocket, text:String) {
        parseEngineMessage(text, fromPolling: false)
    }

    public func websocketDidReceiveData(socket:WebSocket, data:NSData) {
        parseEngineData(data)
    }
}<|MERGE_RESOLUTION|>--- conflicted
+++ resolved
@@ -116,32 +116,18 @@
 
     public func close(#fast:Bool) {
         SocketLogger.log("Engine is being closed. Fast: \(fast)", client: self)
-<<<<<<< HEAD
-
-        self.pingTimer?.invalidate()
-        self.closed = true
-        self.ws?.disconnect()
-
-        if fast || self.polling {
-            self.write("", withType: PacketType.CLOSE, withData: nil)
-            self.client?.engineDidClose("Disconnect")
-        }
-
-        self.stopPolling()
-=======
-        
+
         pingTimer?.invalidate()
         closed = true
-        
+
         ws?.disconnect()
-        
+
         if fast || polling {
             write("", withType: PacketType.CLOSE, withData: nil)
             client?.engineDidClose("Disconnect")
         }
-        
+
         stopPolling()
->>>>>>> 3be56212
     }
 
     private func createBinaryDataForSend(data:NSData) -> (NSData?, String?) {
@@ -161,35 +147,19 @@
             return (nil, str)
         }
     }
-<<<<<<< HEAD
-
-    private func createURLs(params:[String: AnyObject]?) -> (String, String) {
-        if self.client == nil {
-            return ("", "")
-        }
-
-        let path = self.socketPath == "" ? "/socket.io" : self.socketPath
-
-        var url = "\(self.client!.socketURL)\(path)/?transport="
-        var urlPolling:String
-        var urlWebSocket:String
-
-        if self.client!.secure {
-=======
-    
+
     private func createURLs(params:[String: AnyObject]?) -> (String?, String?) {
         if client == nil {
             return (nil, nil)
         }
-        
+
         let path = socketPath == "" ? "/socket.io" : socketPath
-        
+
         var url = "\(client!.socketURL)\(path)/?transport="
         var urlPolling:String
         var urlWebSocket:String
-        
+
         if client!.secure {
->>>>>>> 3be56212
             urlPolling = "https://" + url + "polling"
             urlWebSocket = "wss://" + url + "websocket"
         } else {
@@ -220,19 +190,11 @@
     }
 
     private func createWebsocket(andConnect connect:Bool) {
-<<<<<<< HEAD
-        self.ws = WebSocket(url: NSURL(string: self.urlWebSocket! + "&sid=\(self.sid)")!,
-            cookies: self.cookies)
-        self.ws?.queue = self.handleQueue
-        self.ws?.delegate = self
-
-=======
         ws = WebSocket(url: NSURL(string: urlWebSocket! + "&sid=\(sid)")!,
             cookies: cookies)
         ws?.queue = handleQueue
         ws?.delegate = self
-        
->>>>>>> 3be56212
+
         if connect {
             ws?.connect()
         }
@@ -243,52 +205,29 @@
             SocketLogger.err("Outstanding poll when switched to WebSockets," +
                 "we'll probably disconnect soon. You should report this.", client: self)
         }
-<<<<<<< HEAD
-
-        self.sendWebSocketMessage("", withType: PacketType.UPGRADE, datas: nil)
-        self._websocket = true
-        self._polling = false
-        self.fastUpgrade = false
-        self.probing = false
-        self.flushProbeWait()
-=======
-        
+
         sendWebSocketMessage("", withType: PacketType.UPGRADE, datas: nil)
         _websocket = true
         _polling = false
         fastUpgrade = false
         probing = false
         flushProbeWait()
->>>>>>> 3be56212
     }
 
     private func doPoll() {
         if websocket || waitingForPoll || !connected {
             return
         }
-<<<<<<< HEAD
-
-        self.waitingForPoll = true
-        let req = NSMutableURLRequest(URL: NSURL(string: self.urlPolling! + "&sid=\(self.sid)&b64=1")!)
-
-        if self.cookies != nil {
-            let headers = NSHTTPCookie.requestHeaderFieldsWithCookies(self.cookies!)
-            req.allHTTPHeaderFields = headers
-        }
-
-        self.doRequest(req)
-=======
-        
+
         waitingForPoll = true
         let req = NSMutableURLRequest(URL: NSURL(string: urlPolling! + "&sid=\(sid)&b64=1")!)
-        
+
         if cookies != nil {
             let headers = NSHTTPCookie.requestHeaderFieldsWithCookies(cookies!)
             req.allHTTPHeaderFields = headers
         }
-        
+
         doRequest(req)
->>>>>>> 3be56212
     }
 
     private func doRequest(req:NSMutableURLRequest) {
@@ -299,13 +238,8 @@
         req.cachePolicy = NSURLRequestCachePolicy.ReloadIgnoringLocalAndRemoteCacheData
 
         SocketLogger.log("Doing polling request", client: self)
-<<<<<<< HEAD
-
-        self.session.dataTaskWithRequest(req) {[weak self] data, res, err in
-=======
-        
+
         session.dataTaskWithRequest(req) {[weak self] data, res, err in
->>>>>>> 3be56212
             if let this = self {
                 if err != nil {
                     if this.polling {
@@ -336,13 +270,8 @@
 
     private func flushProbeWait() {
         SocketLogger.log("Flushing probe wait", client: self)
-<<<<<<< HEAD
-
-        dispatch_async(self.emitQueue) {[weak self] in
-=======
-        
+
         dispatch_async(emitQueue) {[weak self] in
->>>>>>> 3be56212
             if let this = self {
                 for waiter in this.probeWait {
                     this.write(waiter.msg, withType: waiter.type, withData: waiter.data)
@@ -366,34 +295,19 @@
         }
 
         var postStr = ""
-<<<<<<< HEAD
-
-        for packet in self.postWait {
-=======
-        
+
         for packet in postWait {
->>>>>>> 3be56212
             let len = count(packet)
 
             postStr += "\(len):\(packet)"
         }
-<<<<<<< HEAD
-
-        self.postWait.removeAll(keepCapacity: false)
-
-        let req = NSMutableURLRequest(URL: NSURL(string: self.urlPolling! + "&sid=\(self.sid)")!)
-
-        if self.cookies != nil {
-            let headers = NSHTTPCookie.requestHeaderFieldsWithCookies(self.cookies!)
-=======
-        
+
         postWait.removeAll(keepCapacity: false)
-        
+
         let req = NSMutableURLRequest(URL: NSURL(string: urlPolling! + "&sid=\(sid)")!)
-        
+
         if cookies != nil {
             let headers = NSHTTPCookie.requestHeaderFieldsWithCookies(cookies!)
->>>>>>> 3be56212
             req.allHTTPHeaderFields = headers
         }
 
@@ -405,21 +319,12 @@
 
         req.HTTPBody = postData
         req.setValue(String(postData.length), forHTTPHeaderField: "Content-Length")
-<<<<<<< HEAD
-
-        self.waitingForPost = true
+
+        waitingForPost = true
 
         SocketLogger.log("POSTing: \(postStr)", client: self)
 
-        self.session.dataTaskWithRequest(req) {[weak self] data, res, err in
-=======
-        
-        waitingForPost = true
-        
-        SocketLogger.log("POSTing: \(postStr)", client: self)
-        
         session.dataTaskWithRequest(req) {[weak self] data, res, err in
->>>>>>> 3be56212
             if let this = self {
                 if err != nil && this.polling {
                     this.handlePollingFailed(err.localizedDescription)
@@ -446,22 +351,22 @@
         for msg in postWait {
             ws?.writeString(msg)
         }
-        
+
         postWait.removeAll(keepCapacity: true)
     }
-    
+
     private func handleClose() {
         if polling {
             client?.engineDidClose("Disconnect")
         }
     }
-    
+
     private func checkIfMessageIsBase64Binary(var message:String) {
         if message.hasPrefix("b4") {
             // binary in base64 string
             message.removeRange(Range<String.Index>(start: message.startIndex,
                 end: advance(message.startIndex, 2)))
-            
+
             if let data = NSData(base64EncodedString: message,
                 options: NSDataBase64DecodingOptions.IgnoreUnknownCharacters), client = client {
                     dispatch_async(client.handleQueue) {[weak self] in
@@ -470,7 +375,7 @@
             }
         }
     }
-    
+
     private func handleMessage(message:String) {
         if let client = client {
             dispatch_async(client.handleQueue) {[weak client] in
@@ -478,25 +383,25 @@
             }
         }
     }
-    
+
     private func handleNOOP() {
         doPoll()
     }
-    
+
     private func handleOpen(openData:String) {
         var err:NSError?
         let mesData = openData.dataUsingEncoding(NSUTF8StringEncoding, allowLossyConversion: false)!
-        
+
         if let json = NSJSONSerialization.JSONObjectWithData(mesData,
             options: NSJSONReadingOptions.AllowFragments,
             error: &err) as? NSDictionary, sid = json["sid"] as? String {
                 self.sid = sid
                 _connected = true
-                
+
                 if !forcePolling && !forceWebsockets {
                     createWebsocket(andConnect: true)
                 }
-                
+
                 if let pingInterval = json["pingInterval"] as? Int, pingTimeout = json["pingTimeout"] as? Int {
                     self.pingInterval = pingInterval / 1000
                     self.pingTimeout = pingTimeout / 1000
@@ -505,122 +410,72 @@
             client?.didError("Engine failed to handshake")
             return
         }
-        
+
         startPingTimer()
-        
+
         if !forceWebsockets {
             doPoll()
         }
-<<<<<<< HEAD
-
-        self.postWait.removeAll(keepCapacity: true)
-=======
-    }
-    
+    }
+
     private func handlePong(pongMessage:String) {
         pongsMissed = 0
-        
+
         // We should upgrade
         if pongMessage == "3probe" {
             upgradeTransport()
         }
->>>>>>> 3be56212
     }
 
     // A poll failed, tell the client about it
     private func handlePollingFailed(reason:String) {
-<<<<<<< HEAD
-        self._connected = false
-        self.ws?.disconnect()
-        self.pingTimer?.invalidate()
-        self.waitingForPoll = false
-        self.waitingForPost = false
-
-=======
         _connected = false
         ws?.disconnect()
         pingTimer?.invalidate()
         waitingForPoll = false
         waitingForPost = false
-        
->>>>>>> 3be56212
+
         // If cancelled we were already closing
         if client == nil || reason == "cancelled" {
             return
         }
-<<<<<<< HEAD
-
-        if !self.closed {
-            self.client?.didError(reason)
-            self.client?.engineDidClose(reason)
-=======
-        
+
         if !closed {
             client?.didError(reason)
             client?.engineDidClose(reason)
->>>>>>> 3be56212
         }
     }
 
     public func open(opts:[String: AnyObject]? = nil) {
         if connected {
             SocketLogger.err("Tried to open while connected", client: self)
-<<<<<<< HEAD
-
-            self.client?.didError("Tried to open while connected")
-=======
-            
+
             client?.didError("Tried to open while connected")
->>>>>>> 3be56212
             return
         }
 
         SocketLogger.log("Starting engine", client: self)
         SocketLogger.log("Handshaking", client: self)
-<<<<<<< HEAD
-
-        self.closed = false
-        let (urlPolling, urlWebSocket) = self.createURLs(opts)
-        self.urlPolling = urlPolling
-        self.urlWebSocket = urlWebSocket
-
-        if self.forceWebsockets {
-            self._polling = false
-            self._websocket = true
-            self.createWebsocket(andConnect: true)
-            return
-        }
-
-        let reqPolling = NSMutableURLRequest(URL: NSURL(string: urlPolling + "&b64=1")!)
-
-        if self.cookies != nil {
-            let headers = NSHTTPCookie.requestHeaderFieldsWithCookies(self.cookies!)
-            reqPolling.allHTTPHeaderFields = headers
-        }
-
-        self.doRequest(reqPolling)
-=======
-        
+
         closed = false
-        
+
         (urlPolling, urlWebSocket) = createURLs(opts)
-        
+
         if forceWebsockets {
             _polling = false
             _websocket = true
             createWebsocket(andConnect: true)
             return
         }
-        
+
         let reqPolling = NSMutableURLRequest(URL: NSURL(string: urlPolling! + "&b64=1")!)
-        
+
         if cookies != nil {
             let headers = NSHTTPCookie.requestHeaderFieldsWithCookies(cookies!)
             reqPolling.allHTTPHeaderFields = headers
         }
-        
+
         doRequest(reqPolling)
->>>>>>> 3be56212
     }
 
     // Translatation of engine.io-parser#decodePayload
@@ -644,13 +499,8 @@
                 return true
             }
         }
-<<<<<<< HEAD
-
-        for var i = 0, l = str.length; i < l; i++ {
-=======
-        
+
         for var i = 0, l = count(str); i < l; i++ {
->>>>>>> 3be56212
             let chr = String(strArray[i])
 
             if chr != ":" {
@@ -658,38 +508,20 @@
             } else {
                 if length == "" || testLength(length, &n) {
                     SocketLogger.err("Parsing error: \(str)", client: self)
-<<<<<<< HEAD
-
-                    self.handlePollingFailed("Error parsing XHR message")
-=======
                     handlePollingFailed("Error parsing XHR message")
->>>>>>> 3be56212
                     return
                 }
 
                 msg = String(strArray[i+1...i+n])
-<<<<<<< HEAD
-
-                if let lengthInt = length.toInt() {
-                    if lengthInt != msg.length {
-                        SocketLogger.err("parsing error: \(str)", client: self)
-                        return
-                    }
-                }
-
-                if msg.length != 0 {
-                    dispatch_async(self.handleQueue) {[weak self, msg] in
-=======
-                
+
                 if let lengthInt = length.toInt() where lengthInt != count(msg) {
                     SocketLogger.err("parsing error: \(str)", client: self)
                     return
                 }
-                
+
                 if count(msg) != 0 {
                     // Be sure to capture the value of the msg
                     dispatch_async(handleQueue) {[weak self, msg] in
->>>>>>> 3be56212
                         self?.parseEngineMessage(msg, fromPolling: true)
                     }
                 }
@@ -714,78 +546,9 @@
         if fromPolling {
             fixDoubleUTF8(&message)
         }
-<<<<<<< HEAD
-
-        let type = PacketType(str: (message["^(\\d)"].groups()?[1]))
-
-        if type == PacketType.MESSAGE {
-            // Remove message type
-            message.removeAtIndex(message.startIndex)
-
-            if let client = self.client {
-                dispatch_async(client.handleQueue) {[weak self] in
-                    self?.client?.parseSocketMessage(message)
-                }
-            }
-        } else if type == PacketType.NOOP {
-            self.doPoll()
-        } else if type == PacketType.PONG {
-            // We should upgrade
-            if message == "3probe" {
-                self.upgradeTransport()
-            }
-        } else if type == PacketType.OPEN {
-            var err:NSError?
-
-            message.removeAtIndex(message.startIndex)
-            let mesData = message.dataUsingEncoding(NSUTF8StringEncoding, allowLossyConversion: false)!
-
-            if let json = NSJSONSerialization.JSONObjectWithData(mesData,
-                options: NSJSONReadingOptions.AllowFragments,
-                error: &err) as? NSDictionary, let sid = json["sid"] as? String {
-                    self.sid = sid
-                    self._connected = true
-
-                    if !self.forcePolling && !self.forceWebsockets {
-                        self.createWebsocket(andConnect: true)
-                    }
-
-                    if let pingInterval = json["pingInterval"] as? Int {
-                        self.pingInterval = pingInterval / 1000
-                    }
-            } else {
-                self.client?.didError("Engine failed to handshake")
-                return
-            }
-
-            self.startPingTimer()
-
-            if !self.forceWebsockets {
-                self.doPoll()
-            }
-        } else if type == PacketType.CLOSE {
-            if self.client == nil {
-                return
-            }
-
-            if self.polling {
-                self.client!.engineDidClose("Disconnect")
-            }
-        } else if message.hasPrefix("b4") {
-            // binary in base64 string
-            message.removeRange(Range<String.Index>(start: message.startIndex,
-                end: advance(message.startIndex, 2)))
-
-            if let data = NSData(base64EncodedString: message,
-                options: NSDataBase64DecodingOptions.IgnoreUnknownCharacters), client = self.client {
-                    dispatch_async(client.handleQueue) {[weak self] in
-                        self?.client?.parseBinaryData(data)
-                    }
-            }
-=======
-        
+
         let type = PacketType(str: (message["^(\\d)"].groups()?[1])) ?? PacketType.NOOP
-        
+
         switch type {
         case PacketType.MESSAGE:
             message.removeAtIndex(message.startIndex)
@@ -801,7 +564,6 @@
             handleClose()
         default:
             checkIfMessageIsBase64Binary(message)
->>>>>>> 3be56212
         }
     }
 
@@ -819,12 +581,7 @@
             write(msg, withType: PacketType.MESSAGE, withData: datas)
         }
     }
-<<<<<<< HEAD
-
-    func sendPing() {
-        self.write("", withType: PacketType.PING, withData: nil)
-=======
-    
+
     @objc private func sendPing() {
         //Server is not responding
         if pongsMissed > pongsMissedMax {
@@ -832,10 +589,9 @@
             client?.engineDidClose("Ping timeout")
             return
         }
-        
+
         ++pongsMissed
         write("", withType: PacketType.PING, withData: nil)
->>>>>>> 3be56212
     }
 
     /// Send polling message.
@@ -846,35 +602,19 @@
 
             doubleEncodeUTF8(&msg)
             let strMsg = "\(type.rawValue)\(msg)"
-<<<<<<< HEAD
-
-            self.postWait.append(strMsg)
-
-            if datas != nil {
-                for data in datas! {
-                    let (nilData, b64Data) = self.createBinaryDataForSend(data)
-
-                    self.postWait.append(b64Data!)
-                }
-            }
-
-            if !self.waitingForPost {
-                self.flushWaitingForPost()
-=======
-            
+
             postWait.append(strMsg)
-            
+
             if datas != nil {
                 for data in datas! {
                     let (nilData, b64Data) = createBinaryDataForSend(data)
-                    
+
                     postWait.append(b64Data!)
                 }
             }
-            
+
             if !waitingForPost {
                 flushWaitingForPost()
->>>>>>> 3be56212
             }
     }
 
@@ -883,15 +623,9 @@
     private func sendWebSocketMessage(str:String, withType type:PacketType,
         datas:ContiguousArray<NSData>? = nil) {
             SocketLogger.log("Sending ws: \(str) as type: \(type.rawValue)", client: self)
-<<<<<<< HEAD
-
-            self.ws?.writeString("\(type.rawValue)\(str)")
-
-=======
-            
+
             ws?.writeString("\(type.rawValue)\(str)")
-            
->>>>>>> 3be56212
+
             if datas != nil {
                 for data in datas! {
                     let (data, nilString) = createBinaryDataForSend(data)
@@ -907,13 +641,8 @@
         if pingInterval == nil {
             return
         }
-<<<<<<< HEAD
-
-        self.pingTimer?.invalidate()
-=======
-        
+
         pingTimer?.invalidate()
->>>>>>> 3be56212
         dispatch_async(dispatch_get_main_queue()) {[weak self] in
             if let this = self {
                 this.pingTimer = NSTimer.scheduledTimerWithTimeInterval(NSTimeInterval(this.pingInterval!),
@@ -930,18 +659,10 @@
     private func upgradeTransport() {
         if websocketConnected {
             SocketLogger.log("Upgrading transport to WebSockets", client: self)
-<<<<<<< HEAD
-
-            // Do a fast upgrade
-            // At this point, we should not send anymore polling messages-
-            self.fastUpgrade = true
-            self.sendPollMessage("", withType: PacketType.NOOP)
-=======
-            
+
             fastUpgrade = true
             sendPollMessage("", withType: PacketType.NOOP)
             // After this point, we should not send anymore polling messages
->>>>>>> 3be56212
         }
     }
 
@@ -974,32 +695,19 @@
                     arr.append(d as! NSData)
                 }
             }
-<<<<<<< HEAD
-
-            self.write(msg, withType: pType, withData: arr)
-=======
-            
+
             write(msg, withType: pType, withData: arr)
->>>>>>> 3be56212
         }
     }
 
     // Delagate methods
 
     public func websocketDidConnect(socket:WebSocket) {
-<<<<<<< HEAD
-        self.websocketConnected = true
-
-        if !self.forceWebsockets {
-            self.probing = true
-            self.probeWebSocket()
-=======
         websocketConnected = true
-        
+
         if !forceWebsockets {
             probing = true
             probeWebSocket()
->>>>>>> 3be56212
         } else {
             _connected = true
             probing = false
@@ -1008,47 +716,26 @@
     }
 
     public func websocketDidDisconnect(socket:WebSocket, error:NSError?) {
-<<<<<<< HEAD
-        self.websocketConnected = false
-        self.probing = false
-
-        if self.closed {
-            self.client?.engineDidClose("Disconnect")
-            return
-        }
-
-        if self.websocket {
-            self.pingTimer?.invalidate()
-            self._connected = false
-            self._websocket = false
-
-=======
         websocketConnected = false
         probing = false
-        
+
         if closed {
             client?.engineDidClose("Disconnect")
             return
         }
-        
+
         if websocket {
             pingTimer?.invalidate()
             _connected = false
             _websocket = false
-            
->>>>>>> 3be56212
+
             let reason = error?.localizedDescription ?? "Socket Disconnected"
 
             if error != nil {
                 client?.didError(reason)
             }
-<<<<<<< HEAD
-
-            self.client?.engineDidClose(reason)
-=======
-            
+
             client?.engineDidClose(reason)
->>>>>>> 3be56212
         } else {
             flushProbeWait()
         }
