//////////////////////////////////////////////////////////////////////////////////////////////////
//
//  Websocket.swift
//
//  Created by Dalton Cherry on 7/16/14.
//
//////////////////////////////////////////////////////////////////////////////////////////////////

import Foundation
import CoreFoundation

public protocol WebSocketDelegate: class {
    func websocketDidConnect(socket: WebSocket)
    func websocketDidDisconnect(socket: WebSocket, error: NSError?)
    func websocketDidReceiveMessage(socket: WebSocket, text: String)
    func websocketDidReceiveData(socket: WebSocket, data: NSData)
}

public protocol WebSocketPongDelegate: class {
    func websocketDidReceivePong(socket: WebSocket)
}

public class WebSocket : NSObject, NSStreamDelegate {
    
    enum OpCode : UInt8 {
        case ContinueFrame = 0x0
        case TextFrame = 0x1
        case BinaryFrame = 0x2
        //3-7 are reserved.
        case ConnectionClose = 0x8
        case Ping = 0x9
        case Pong = 0xA
        //B-F reserved.
    }
    
    enum CloseCode : UInt16 {
        case Normal                 = 1000
        case GoingAway              = 1001
        case ProtocolError          = 1002
        case ProtocolUnhandledType  = 1003
        // 1004 reserved.
        case NoStatusReceived       = 1005
        //1006 reserved.
        case Encoding               = 1007
        case PolicyViolated         = 1008
        case MessageTooBig          = 1009
    }
    
    enum InternalErrorCode : UInt16 {
        // 0-999 WebSocket status codes not used
        case OutputStreamWriteError  = 1
    }
    
    //Where the callback is executed. It defaults to the main UI thread queue.
    public var queue            = dispatch_get_main_queue()
    
    var optionalProtocols       : Array<String>?
    //Constant Values.
    let headerWSUpgradeName     = "Upgrade"
    let headerWSUpgradeValue    = "websocket"
    let headerWSHostName        = "Host"
    let headerWSConnectionName  = "Connection"
    let headerWSConnectionValue = "Upgrade"
    let headerWSProtocolName    = "Sec-WebSocket-Protocol"
    let headerWSVersionName     = "Sec-WebSocket-Version"
    let headerWSVersionValue    = "13"
    let headerWSKeyName         = "Sec-WebSocket-Key"
    let headerOriginName        = "Origin"
    let headerWSAcceptName      = "Sec-WebSocket-Accept"
    let BUFFER_MAX              = 2048
    let FinMask: UInt8          = 0x80
    let OpCodeMask: UInt8       = 0x0F
    let RSVMask: UInt8          = 0x70
    let MaskMask: UInt8         = 0x80
    let PayloadLenMask: UInt8   = 0x7F
    let MaxFrameSize: Int       = 32
    
    class WSResponse {
        var isFin = false
        var code: OpCode = .ContinueFrame
        var bytesLeft = 0
        var frameCount = 0
        var buffer: NSMutableData?
    }
    
    public weak var delegate: WebSocketDelegate?
    public weak var pongDelegate: WebSocketPongDelegate?
    public var onConnect: ((Void) -> Void)?
    public var onDisconnect: ((NSError?) -> Void)?
    public var onText: ((String) -> Void)?
    public var onData: ((NSData) -> Void)?
    public var onPong: ((Void) -> Void)?
    public var headers = Dictionary<String,String>()
    public var voipEnabled = false
    public var selfSignedSSL = false
    public var security: Security?
    public var isConnected :Bool {
        return connected
    }
    
    private var cookies:[NSHTTPCookie]?
    private var url: NSURL
    private var inputStream: NSInputStream?
    private var outputStream: NSOutputStream?
    private var isRunLoop = false
    private var connected = false
    private var isCreated = false
    private var writeQueue: NSOperationQueue?
    private var readStack = Array<WSResponse>()
    private var inputQueue = Array<NSData>()
    private var fragBuffer: NSData?
    private var certValidated = false
    private var didDisconnect = false
    
    //init the websocket with a url
    public init(url: NSURL) {
        self.url = url
    }
    
    public convenience init(url: NSURL, cookies:[NSHTTPCookie]?) {
        self.init(url: url)
        self.cookies = cookies
    }
    
    //used for setting protocols.
    public convenience init(url: NSURL, protocols: Array<String>) {
        self.init(url: url)
        optionalProtocols = protocols
    }
    
    ///Connect to the websocket server on a background thread
    public func connect() {
        if isCreated {
            return
        }
        dispatch_async(queue,{
            self.didDisconnect = false
        })
        dispatch_async(dispatch_get_global_queue(DISPATCH_QUEUE_PRIORITY_DEFAULT,0), {
            self.isCreated = true
            self.createHTTPRequest()
            self.isCreated = false
        })
    }
    
    ///disconnect from the websocket server
    public func disconnect() {
        writeError(CloseCode.Normal.rawValue)
    }
    
    ///write a string to the websocket. This sends it as a text frame.
    public func writeString(str: String) {
        dequeueWrite(str.dataUsingEncoding(NSUTF8StringEncoding)!, code: .TextFrame)
    }
    
    ///write binary data to the websocket. This sends it as a binary frame.
    public func writeData(data: NSData) {
        dequeueWrite(data, code: .BinaryFrame)
    }
    
    //write a   ping   to the websocket. This sends it as a  control frame.
    //yodel a   sound  to the planet.    This sends it as an astroid. http://youtu.be/Eu5ZJELRiJ8?t=42s
    public func writePing(data: NSData) {
        dequeueWrite(data, code: .Ping)
    }
    //private methods below!
    
    //private method that starts the connection
    private func createHTTPRequest() {
        
        let urlRequest = CFHTTPMessageCreateRequest(kCFAllocatorDefault, "GET",
            url, kCFHTTPVersion1_1).takeRetainedValue()
        
        var port = url.port
        if port == nil {
            if url.scheme == "wss" || url.scheme == "https" {
                port = 443
            } else {
                port = 80
            }
        }
        
        if self.cookies != nil {
            let headers = NSHTTPCookie.requestHeaderFieldsWithCookies(self.cookies!)
            for (key, value) in headers {
                self.addHeader(urlRequest, key: key as String, val: value as String)
            }
        }
        
        self.addHeader(urlRequest, key: headerWSUpgradeName, val: headerWSUpgradeValue)
        self.addHeader(urlRequest, key: headerWSConnectionName, val: headerWSConnectionValue)
        if let protocols = optionalProtocols {
            self.addHeader(urlRequest, key: headerWSProtocolName, val: ",".join(protocols))
        }
        self.addHeader(urlRequest, key: headerWSVersionName, val: headerWSVersionValue)
        self.addHeader(urlRequest, key: headerWSKeyName, val: self.generateWebSocketKey())
        self.addHeader(urlRequest, key: headerOriginName, val: url.absoluteString)
        self.addHeader(urlRequest, key: headerWSHostName, val: "\(url.host!):\(port!)")
        for (key,value) in headers {
            self.addHeader(urlRequest, key: key, val: value)
        }
        
<<<<<<< HEAD
        let serializedRequest = CFHTTPMessageCopySerializedMessage(urlRequest.takeUnretainedValue())?.takeUnretainedValue()
        self.initStreamsWithData(serializedRequest!, Int(port!))
=======
        let serializedRequest: NSData = CFHTTPMessageCopySerializedMessage(urlRequest).takeRetainedValue()
        self.initStreamsWithData(serializedRequest, Int(port!))
>>>>>>> ac663a88
    }
    //Add a header to the CFHTTPMessage by using the NSString bridges to CFString
    private func addHeader(urlRequest: CFHTTPMessage,key: String, val: String) {
        let nsKey: NSString = key
        let nsVal: NSString = val
        CFHTTPMessageSetHeaderFieldValue(urlRequest,
            nsKey,
            nsVal)
    }
    //generate a websocket key as needed in rfc
    private func generateWebSocketKey() -> String {
        var key = ""
        let seed = 16
        for (var i = 0; i < seed; i++) {
            let uni = UnicodeScalar(UInt32(97 + arc4random_uniform(25)))
            key += "\(Character(uni))"
        }
        let data = key.dataUsingEncoding(NSUTF8StringEncoding)
        let baseKey = data?.base64EncodedStringWithOptions(NSDataBase64EncodingOptions(rawValue: 0))
        return baseKey!
    }
    //Start the stream connection and write the data to the output stream
    private func initStreamsWithData(data: NSData, _ port: Int) {
        //higher level API we will cut over to at some point
        //NSStream.getStreamsToHostWithName(url.host, port: url.port.integerValue, inputStream: &inputStream, outputStream: &outputStream)
        
        var readStream: Unmanaged<CFReadStream>?
        var writeStream: Unmanaged<CFWriteStream>?
        let h: NSString = url.host!
        CFStreamCreatePairWithSocketToHost(nil, h, UInt32(port), &readStream, &writeStream)
        inputStream = readStream!.takeRetainedValue()
        outputStream = writeStream!.takeRetainedValue()
        
        inputStream!.delegate = self
        outputStream!.delegate = self
        if url.scheme == "wss" || url.scheme == "https" {
            inputStream!.setProperty(NSStreamSocketSecurityLevelNegotiatedSSL, forKey: NSStreamSocketSecurityLevelKey)
            outputStream!.setProperty(NSStreamSocketSecurityLevelNegotiatedSSL, forKey: NSStreamSocketSecurityLevelKey)
        } else {
            certValidated = true //not a https session, so no need to check SSL pinning
        }
        if self.voipEnabled {
            inputStream!.setProperty(NSStreamNetworkServiceTypeVoIP, forKey: NSStreamNetworkServiceType)
            outputStream!.setProperty(NSStreamNetworkServiceTypeVoIP, forKey: NSStreamNetworkServiceType)
        }
        if self.selfSignedSSL {
            let settings: Dictionary<NSObject, NSObject> = [kCFStreamSSLValidatesCertificateChain: NSNumber(bool:false), kCFStreamSSLPeerName: kCFNull]
            inputStream!.setProperty(settings, forKey: kCFStreamPropertySSLSettings as! String)
            outputStream!.setProperty(settings, forKey: kCFStreamPropertySSLSettings as! String)
        }
        isRunLoop = true
        inputStream!.scheduleInRunLoop(NSRunLoop.currentRunLoop(), forMode: NSDefaultRunLoopMode)
        outputStream!.scheduleInRunLoop(NSRunLoop.currentRunLoop(), forMode: NSDefaultRunLoopMode)
        inputStream!.open()
        outputStream!.open()
        let bytes = UnsafePointer<UInt8>(data.bytes)
        outputStream!.write(bytes, maxLength: data.length)
        while(isRunLoop) {
            NSRunLoop.currentRunLoop().runMode(NSDefaultRunLoopMode, beforeDate: NSDate.distantFuture() as NSDate)
        }
    }
    //delegate for the stream methods. Processes incoming bytes
    public func stream(aStream: NSStream, handleEvent eventCode: NSStreamEvent) {
        
        if let sec = security where !certValidated && (eventCode == .HasBytesAvailable || eventCode == .HasSpaceAvailable) {
            var possibleTrust: AnyObject? = aStream.propertyForKey(kCFStreamPropertySSLPeerTrust as! String)
            if let trust: AnyObject = possibleTrust {
                var domain: AnyObject? = aStream.propertyForKey(kCFStreamSSLPeerName as! String)
                if sec.isValid(trust as! SecTrustRef, domain: domain as! String?) {
                    certValidated = true
                } else {
                    let error = self.errorWithDetail("Invalid SSL certificate", code: 1)
                    doDisconnect(error)
                    disconnectStream(error)
                    return
                }
            }
        }
        if eventCode == .HasBytesAvailable {
            if(aStream == inputStream) {
                processInputStream()
            }
        } else if eventCode == .ErrorOccurred {
            disconnectStream(aStream.streamError)
        } else if eventCode == .EndEncountered {
            disconnectStream(nil)
        }
    }
    //disconnect the stream object
    private func disconnectStream(error: NSError?) {
        if writeQueue != nil {
            writeQueue!.waitUntilAllOperationsAreFinished()
        }
        if let stream = inputStream {
            stream.removeFromRunLoop(NSRunLoop.currentRunLoop(), forMode: NSDefaultRunLoopMode)
            stream.close()
        }
        if let stream = outputStream {
            stream.removeFromRunLoop(NSRunLoop.currentRunLoop(), forMode: NSDefaultRunLoopMode)
            stream.close()
        }
        outputStream = nil
        isRunLoop = false
        certValidated = false
        self.doDisconnect(error)
        connected = false
    }
    
    ///handles the incoming bytes and sending them to the proper processing method
    private func processInputStream() {
        let buf = NSMutableData(capacity: BUFFER_MAX)
        let buffer = UnsafeMutablePointer<UInt8>(buf!.bytes)
        let length = inputStream!.read(buffer, maxLength: BUFFER_MAX)
        if length > 0 {
            if !connected {
                connected = processHTTP(buffer, bufferLen: length)
                if !connected {
                    self.doDisconnect(self.errorWithDetail("Invalid HTTP upgrade", code: 1))
                }
            } else {
                var process = false
                if inputQueue.count == 0 {
                    process = true
                }
                inputQueue.append(NSData(bytes: buffer, length: length))
                if process {
                    dequeueInput()
                }
            }
        }
    }
    ///dequeue the incoming input so it is processed in order
    private func dequeueInput() {
        if inputQueue.count > 0 {
            let data = inputQueue[0]
            var work = data
            if (fragBuffer != nil) {
                let combine = NSMutableData(data: fragBuffer!)
                combine.appendData(data)
                work = combine
                fragBuffer = nil
            }
            let buffer = UnsafePointer<UInt8>(work.bytes)
            processRawMessage(buffer, bufferLen: work.length)
            inputQueue = inputQueue.filter{$0 != data}
            dequeueInput()
        }
    }
    ///Finds the HTTP Packet in the TCP stream, by looking for the CRLF.
    private func processHTTP(buffer: UnsafePointer<UInt8>, bufferLen: Int) -> Bool {
        let CRLFBytes = [UInt8(ascii: "\r"), UInt8(ascii: "\n"), UInt8(ascii: "\r"), UInt8(ascii: "\n")]
        var k = 0
        var totalSize = 0
        for var i = 0; i < bufferLen; i++ {
            if buffer[i] == CRLFBytes[k] {
                k++
                if k == 3 {
                    totalSize = i + 1
                    break
                }
            } else {
                k = 0
            }
        }
        if totalSize > 0 {
            if validateResponse(buffer, bufferLen: totalSize) {
                dispatch_async(queue,{
                    if let connectBlock = self.onConnect {
                        connectBlock()
                    }
                    self.delegate?.websocketDidConnect(self)
                })
                totalSize += 1 //skip the last \n
                let restSize = bufferLen - totalSize
                if restSize > 0 {
                    processRawMessage((buffer+totalSize),bufferLen: restSize)
                }
                return true
            }
        }
        return false
    }
    
    ///validates the HTTP is a 101 as per the RFC spec
    private func validateResponse(buffer: UnsafePointer<UInt8>, bufferLen: Int) -> Bool {
        let response = CFHTTPMessageCreateEmpty(kCFAllocatorDefault, 0).takeRetainedValue()
        CFHTTPMessageAppendBytes(response, buffer, bufferLen)
        if CFHTTPMessageGetResponseStatusCode(response) != 101 {
            return false
        }
        let cfHeaders = CFHTTPMessageCopyAllHeaderFields(response)
        let headers:NSDictionary? = cfHeaders?.takeRetainedValue()
        let acceptKey = headers?[headerWSAcceptName] as! NSString
        if acceptKey.length > 0 {
            return true
        }
        return false
    }
    
    ///process the websocket data
    private func processRawMessage(buffer: UnsafePointer<UInt8>, bufferLen: Int) {
        let response = readStack.last
        if response != nil && bufferLen < 2  {
            fragBuffer = NSData(bytes: buffer, length: bufferLen)
            return
        }
        if response != nil && response!.bytesLeft > 0 {
            let resp = response!
            var len = resp.bytesLeft
            var extra = bufferLen - resp.bytesLeft
            if resp.bytesLeft > bufferLen {
                len = bufferLen
                extra = 0
            }
            resp.bytesLeft -= len
            resp.buffer?.appendData(NSData(bytes: buffer, length: len))
            processResponse(resp)
            let offset = bufferLen - extra
            if extra > 0 {
                processExtra((buffer+offset), bufferLen: extra)
            }
            return
        } else {
            let isFin = (FinMask & buffer[0])
            let receivedOpcode = (OpCodeMask & buffer[0])
            let isMasked = (MaskMask & buffer[1])
            let payloadLen = (PayloadLenMask & buffer[1])
            var offset = 2
            if((isMasked > 0 || (RSVMask & buffer[0]) > 0) && receivedOpcode != OpCode.Pong.rawValue) {
                let errCode = CloseCode.ProtocolError.rawValue
                let error = self.errorWithDetail("masked and rsv data is not currently supported", code: errCode)
                self.doDisconnect(error)
                writeError(errCode)
                return
            }
            let isControlFrame = (receivedOpcode == OpCode.ConnectionClose.rawValue || receivedOpcode == OpCode.Ping.rawValue)
            if !isControlFrame && (receivedOpcode != OpCode.BinaryFrame.rawValue && receivedOpcode != OpCode.ContinueFrame.rawValue &&
                receivedOpcode != OpCode.TextFrame.rawValue && receivedOpcode != OpCode.Pong.rawValue) {
                    let errCode = CloseCode.ProtocolError.rawValue
                    let error = self.errorWithDetail("unknown opcode: \(receivedOpcode)", code: errCode)
                    self.doDisconnect(error)
                    writeError(errCode)
                    return
            }
            if isControlFrame && isFin == 0 {
                let errCode = CloseCode.ProtocolError.rawValue
                let error = self.errorWithDetail("control frames can't be fragmented", code: errCode)
                self.doDisconnect(error)
                writeError(errCode)
                return
            }
            if receivedOpcode == OpCode.ConnectionClose.rawValue {
                var code = CloseCode.Normal.rawValue
                if payloadLen == 1 {
                    code = CloseCode.ProtocolError.rawValue
                } else if payloadLen > 1 {
                    var codeBuffer = UnsafePointer<UInt16>((buffer+offset))
                    code = codeBuffer[0].bigEndian
                    if code < 1000 || (code > 1003 && code < 1007) || (code > 1011 && code < 3000) {
                        code = CloseCode.ProtocolError.rawValue
                    }
                    offset += 2
                }
                if payloadLen > 2 {
                    let len = Int(payloadLen-2)
                    if len > 0 {
                        let bytes = UnsafePointer<UInt8>((buffer+offset))
                        let str: NSString? = NSString(data: NSData(bytes: bytes, length: len), encoding: NSUTF8StringEncoding)
                        if str == nil {
                            code = CloseCode.ProtocolError.rawValue
                        }
                    }
                }
                let error = self.errorWithDetail("connection closed by server", code: code)
                self.doDisconnect(error)
                writeError(code)
                return
            }
            if isControlFrame && payloadLen > 125 {
                writeError(CloseCode.ProtocolError.rawValue)
                return
            }
            var dataLength = UInt64(payloadLen)
            if dataLength == 127 {
                let bytes = UnsafePointer<UInt64>((buffer+offset))
                dataLength = bytes[0].bigEndian
                offset += sizeof(UInt64)
            } else if dataLength == 126 {
                let bytes = UnsafePointer<UInt16>((buffer+offset))
                dataLength = UInt64(bytes[0].bigEndian)
                offset += sizeof(UInt16)
            }
            if bufferLen < offset {
                fragBuffer = NSData(bytes: buffer, length: bufferLen)
                return
            }
            var len = dataLength
            if dataLength > UInt64(bufferLen) {
                len = UInt64(bufferLen-offset)
            }
            var data: NSData!
            if len < 0 {
                len = 0
                data = NSData()
            } else {
                data = NSData(bytes: UnsafePointer<UInt8>((buffer+offset)), length: Int(len))
            }
            if receivedOpcode == OpCode.Pong.rawValue {
                dispatch_async(queue,{
                    if let pongBlock = self.onPong {
                        pongBlock()
                    }
                    self.pongDelegate?.websocketDidReceivePong(self)
                })
                
                let step = Int(offset+numericCast(len))
                let extra = bufferLen-step
                if extra > 0 {
                    processRawMessage((buffer+step), bufferLen: extra)
                }
                return
            }
            var response = readStack.last
            if isControlFrame {
                response = nil //don't append pings
            }
            if isFin == 0 && receivedOpcode == OpCode.ContinueFrame.rawValue && response == nil {
                let errCode = CloseCode.ProtocolError.rawValue
                let error = self.errorWithDetail("continue frame before a binary or text frame", code: errCode)
                self.doDisconnect(error)
                writeError(errCode)
                return
            }
            var isNew = false
            if(response == nil) {
                if receivedOpcode == OpCode.ContinueFrame.rawValue  {
                    let errCode = CloseCode.ProtocolError.rawValue
                    let error = self.errorWithDetail("first frame can't be a continue frame",
                        code: errCode)
                    self.doDisconnect(error)
                    writeError(errCode)
                    return
                }
                isNew = true
                response = WSResponse()
                response!.code = OpCode(rawValue: receivedOpcode)!
                response!.bytesLeft = Int(dataLength)
                response!.buffer = NSMutableData(data: data)
            } else {
                if receivedOpcode == OpCode.ContinueFrame.rawValue  {
                    response!.bytesLeft = Int(dataLength)
                } else {
                    let errCode = CloseCode.ProtocolError.rawValue
                    let error = self.errorWithDetail("second and beyond of fragment message must be a continue frame",
                        code: errCode)
                    self.doDisconnect(error)
                    writeError(errCode)
                    return
                }
                response!.buffer!.appendData(data)
            }
            if response != nil {
                response!.bytesLeft -= Int(len)
                response!.frameCount++
                response!.isFin = isFin > 0 ? true : false
                if(isNew) {
                    readStack.append(response!)
                }
                processResponse(response!)
            }
            
            let step = Int(offset+numericCast(len))
            let extra = bufferLen-step
            if(extra > 0) {
                processExtra((buffer+step), bufferLen: extra)
            }
        }
        
    }
    
    ///process the extra of a buffer
    private func processExtra(buffer: UnsafePointer<UInt8>, bufferLen: Int) {
        if bufferLen < 2 {
            fragBuffer = NSData(bytes: buffer, length: bufferLen)
        } else {
            processRawMessage(buffer, bufferLen: bufferLen)
        }
    }
    
    ///process the finished response of a buffer
    private func processResponse(response: WSResponse) -> Bool {
        if response.isFin && response.bytesLeft <= 0 {
            if response.code == .Ping {
                let data = response.buffer! //local copy so it is perverse for writing
                dequeueWrite(data, code: OpCode.Pong)
            } else if response.code == .TextFrame {
                let str: NSString? = NSString(data: response.buffer!, encoding: NSUTF8StringEncoding)
                if str == nil {
                    writeError(CloseCode.Encoding.rawValue)
                    return false
                }
                dispatch_async(queue,{
                    if let textBlock = self.onText {
                        textBlock(str! as! String)
                    }
                    self.delegate?.websocketDidReceiveMessage(self, text: str! as! String)
                })
            } else if response.code == .BinaryFrame {
                let data = response.buffer! //local copy so it is perverse for writing
                dispatch_async(queue,{
                    if let dataBlock = self.onData {
                        dataBlock(data)
                    }
                    self.delegate?.websocketDidReceiveData(self, data: data)
                })
            }
            readStack.removeLast()
            return true
        }
        return false
    }
    
    ///Create an error
    private func errorWithDetail(detail: String, code: UInt16) -> NSError {
        var details = Dictionary<String,String>()
        details[NSLocalizedDescriptionKey] =  detail
        return NSError(domain: "Websocket", code: Int(code), userInfo: details)
    }
    
    ///write a an error to the socket
    private func writeError(code: UInt16) {
        let buf = NSMutableData(capacity: sizeof(UInt16))
<<<<<<< HEAD
        let buffer = UnsafeMutablePointer<UInt16>(buf!.bytes)
        buffer[0] = code.byteSwapped
=======
        var buffer = UnsafeMutablePointer<UInt16>(buf!.bytes)
        buffer[0] = code.bigEndian
>>>>>>> ac663a88
        dequeueWrite(NSData(bytes: buffer, length: sizeof(UInt16)), code: .ConnectionClose)
    }
    ///used to write things to the stream
    private func dequeueWrite(data: NSData, code: OpCode) {
        if writeQueue == nil {
            writeQueue = NSOperationQueue()
            writeQueue!.maxConcurrentOperationCount = 1
        }
        writeQueue!.addOperationWithBlock {
            //stream isn't ready, let's wait
            var tries = 0;
            while self.outputStream == nil || !self.connected {
                if(tries < 5) {
                    sleep(1);
                } else {
                    break;
                }
                tries++;
            }
            if !self.connected {
                return
            }
            var offset = 2
            UINT16_MAX
            let bytes = UnsafeMutablePointer<UInt8>(data.bytes)
            let dataLength = data.length
            let frame = NSMutableData(capacity: dataLength + self.MaxFrameSize)
            let buffer = UnsafeMutablePointer<UInt8>(frame!.mutableBytes)
            buffer[0] = self.FinMask | code.rawValue
            if dataLength < 126 {
                buffer[1] = CUnsignedChar(dataLength)
            } else if dataLength <= Int(UInt16.max) {
                buffer[1] = 126
<<<<<<< HEAD
                let sizeBuffer = UnsafeMutablePointer<UInt16>((buffer+offset))
                sizeBuffer[0] = UInt16(dataLength).byteSwapped
                offset += sizeof(UInt16)
            } else {
                buffer[1] = 127
                let sizeBuffer = UnsafeMutablePointer<UInt64>((buffer+offset))
                sizeBuffer[0] = UInt64(dataLength).byteSwapped
=======
                var sizeBuffer = UnsafeMutablePointer<UInt16>((buffer+offset))
                sizeBuffer[0] = UInt16(dataLength).bigEndian
                offset += sizeof(UInt16)
            } else {
                buffer[1] = 127
                var sizeBuffer = UnsafeMutablePointer<UInt64>((buffer+offset))
                sizeBuffer[0] = UInt64(dataLength).bigEndian
>>>>>>> ac663a88
                offset += sizeof(UInt64)
            }
            buffer[1] |= self.MaskMask
            var maskKey = UnsafeMutablePointer<UInt8>(buffer + offset)
            SecRandomCopyBytes(kSecRandomDefault, Int(sizeof(UInt32)), maskKey)
            offset += sizeof(UInt32)
            
            for (var i = 0; i < dataLength; i++) {
                buffer[offset] = bytes[i] ^ maskKey[i % sizeof(UInt32)]
                offset += 1
            }
            var total = 0
            while true {
                if self.outputStream == nil {
                    break
                }
                let writeBuffer = UnsafePointer<UInt8>(frame!.bytes+total)
                let len = self.outputStream?.write(writeBuffer, maxLength: offset-total)
                if len == nil || len! < 0 {
                    var error: NSError?
                    if let streamError = self.outputStream?.streamError {
                        error = streamError
                    } else {
                        let errCode = InternalErrorCode.OutputStreamWriteError.rawValue
                        error = self.errorWithDetail("output stream error during write", code: errCode)
                    }
                    self.doDisconnect(error)
                    break
                } else {
                    total += len!
                }
                if total >= offset {
                    break
                }
            }
            
        }
    }
    
    ///used to preform the disconnect delegate
    private func doDisconnect(error: NSError?) {
        if !self.didDisconnect {
            dispatch_async(queue,{
                self.didDisconnect = true
                if let disconnect = self.onDisconnect {
                    disconnect(error)
                }
                self.delegate?.websocketDidDisconnect(self, error: error)
            })
        }
    }
    
}

//////////////////////////////////////////////////////////////////////////////////////////////////
//
//  Security.swift
//  Starscream
//
//  Created by Dalton Cherry on 5/16/15.
//  Copyright (c) 2015 Vluxe. All rights reserved.
//
//////////////////////////////////////////////////////////////////////////////////////////////////

import Foundation
import Security

public class SSLCert {
    var certData: NSData?
    var key: SecKeyRef?
    
    /**
    Designated init for certificates
    
    :param: data is the binary data of the certificate
    
    :returns: a representation security object to be used with
    */
    public init(data: NSData) {
        self.certData = data
    }
    
    /**
    Designated init for public keys
    
    :param: key is the public key to be used
    
    :returns: a representation security object to be used with
    */
    public init(key: SecKeyRef) {
        self.key = key
    }
}

public class Security {
    public var validatedDN = true //should the domain name be validated?
    
    var isReady = false //is the key processing done?
    var certificates: [NSData]? //the certificates
    var pubKeys: [SecKeyRef]? //the public keys
    var usePublicKeys = false //use public keys or certificate validation?
    
    /**
    Use certs from main app bundle
    
    :param: usePublicKeys is to specific if the publicKeys or certificates should be used for SSL pinning validation
    
    :returns: a representation security object to be used with
    */
    public convenience init(usePublicKeys: Bool = false) {
        let paths = NSBundle.mainBundle().pathsForResourcesOfType("cer", inDirectory: ".")
        var collect = Array<SSLCert>()
        for path in paths {
            if let d = NSData(contentsOfFile: path as! String) {
                collect.append(SSLCert(data: d))
            }
        }
        self.init(certs:collect, usePublicKeys: usePublicKeys)
    }
    
    /**
    Designated init
    
    :param: keys is the certificates or public keys to use
    :param: usePublicKeys is to specific if the publicKeys or certificates should be used for SSL pinning validation
    
    :returns: a representation security object to be used with
    */
    public init(certs: [SSLCert], usePublicKeys: Bool) {
        self.usePublicKeys = usePublicKeys
        
        if self.usePublicKeys {
            dispatch_async(dispatch_get_global_queue(DISPATCH_QUEUE_PRIORITY_DEFAULT,0), {
                var collect = Array<SecKeyRef>()
                for cert in certs {
                    if let data = cert.certData where cert.key == nil  {
                        cert.key = self.extractPublicKey(data)
                    }
                    if let k = cert.key {
                        collect.append(k)
                    }
                }
                self.pubKeys = collect
                self.isReady = true
            })
        } else {
            var collect = Array<NSData>()
            for cert in certs {
                if let d = cert.certData {
                    collect.append(d)
                }
            }
            self.certificates = collect
            self.isReady = true
        }
    }
    
    /**
    Valid the trust and domain name.
    
    :param: trust is the serverTrust to validate
    :param: domain is the CN domain to validate
    
    :returns: if the key was successfully validated
    */
    public func isValid(trust: SecTrustRef, domain: String?) -> Bool {
        
        var tries = 0
        while(!self.isReady) {
            usleep(1000)
            tries += 1
            if tries > 5 {
                return false //doesn't appear it is going to ever be ready...
            }
        }
        var policy: SecPolicyRef
        if self.validatedDN {
            policy = SecPolicyCreateSSL(1, domain).takeRetainedValue()
        } else {
            policy = SecPolicyCreateBasicX509().takeRetainedValue()
        }
        SecTrustSetPolicies(trust,policy)
        if self.usePublicKeys {
            if let keys = self.pubKeys {
                var trustedCount = 0
                let serverPubKeys = publicKeyChainForTrust(trust)
                for serverKey in serverPubKeys as [AnyObject] {
                    for key in keys as [AnyObject] {
                        if serverKey.isEqual(key) {
                            trustedCount++
                            break
                        }
                    }
                }
                if trustedCount == serverPubKeys.count {
                    return true
                }
            }
        } else if let certs = self.certificates {
            let serverCerts = certificateChainForTrust(trust)
            var collect = Array<SecCertificate>()
            for cert in certs {
                collect.append(SecCertificateCreateWithData(nil,cert).takeRetainedValue())
            }
            SecTrustSetAnchorCertificates(trust,collect)
            var result: SecTrustResultType = 0
            SecTrustEvaluate(trust,&result)
            let r = Int(result)
            if r == kSecTrustResultUnspecified || r == kSecTrustResultProceed {
                var trustedCount = 0
                for serverCert in serverCerts {
                    for cert in certs {
                        if cert == serverCert {
                            trustedCount++
                            break
                        }
                    }
                }
                if trustedCount == serverCerts.count {
                    return true
                }
            }
        }
        return false
    }
    
    /**
    Get the public key from a certificate data
    
    :param: data is the certificate to pull the public key from
    
    :returns: a public key
    */
    func extractPublicKey(data: NSData) -> SecKeyRef? {
        var publicKey: NSData?
        let possibleCert = SecCertificateCreateWithData(nil,data)
        if let cert = possibleCert {
            return extractPublicKeyFromCert(cert.takeRetainedValue(),policy: SecPolicyCreateBasicX509().takeRetainedValue())
        }
        return nil
    }
    
    /**
    Get the public key from a certificate
    
    :param: data is the certificate to pull the public key from
    
    :returns: a public key
    */
    func extractPublicKeyFromCert(cert: SecCertificate, policy: SecPolicy) -> SecKeyRef? {
        var possibleTrust: Unmanaged<SecTrust>?
        SecTrustCreateWithCertificates(cert,policy, &possibleTrust)
        if let trust = possibleTrust {
            let t = trust.takeRetainedValue()
            var result: SecTrustResultType = 0
            SecTrustEvaluate(t,&result)
            return SecTrustCopyPublicKey(t).takeRetainedValue()
        }
        return nil
    }
    
    /**
    Get the certificate chain for the trust
    
    :param: trust is the trust to lookup the certificate chain for
    
    :returns: the certificate chain for the trust
    */
    func certificateChainForTrust(trust: SecTrustRef) -> Array<NSData> {
        var collect = Array<NSData>()
        for var i = 0; i < SecTrustGetCertificateCount(trust); i++ {
            let cert = SecTrustGetCertificateAtIndex(trust,i)
            collect.append(SecCertificateCopyData(cert.takeRetainedValue()).takeRetainedValue())
        }
        return collect
    }
    
    /**
    Get the public key chain for the trust
    
    :param: trust is the trust to lookup the certificate chain and extract the public keys
    
    :returns: the public keys from the certifcate chain for the trust
    */
    func publicKeyChainForTrust(trust: SecTrustRef) -> Array<SecKeyRef> {
        var collect = Array<SecKeyRef>()
        let policy = SecPolicyCreateBasicX509().takeRetainedValue()
        for var i = 0; i < SecTrustGetCertificateCount(trust); i++ {
            let cert = SecTrustGetCertificateAtIndex(trust,i)
            if let key = extractPublicKeyFromCert(cert.takeRetainedValue(), policy: policy) {
                collect.append(key)
            }
        }
        return collect
    }
    
    
}<|MERGE_RESOLUTION|>--- conflicted
+++ resolved
@@ -200,13 +200,9 @@
             self.addHeader(urlRequest, key: key, val: value)
         }
         
-<<<<<<< HEAD
-        let serializedRequest = CFHTTPMessageCopySerializedMessage(urlRequest.takeUnretainedValue())?.takeUnretainedValue()
-        self.initStreamsWithData(serializedRequest!, Int(port!))
-=======
-        let serializedRequest: NSData = CFHTTPMessageCopySerializedMessage(urlRequest).takeRetainedValue()
+
+        let serializedRequest: NSData = CFHTTPMessageCopySerializedMessage(urlRequest)!.takeRetainedValue()
         self.initStreamsWithData(serializedRequest, Int(port!))
->>>>>>> ac663a88
     }
     //Add a header to the CFHTTPMessage by using the NSString bridges to CFString
     private func addHeader(urlRequest: CFHTTPMessage,key: String, val: String) {
@@ -610,9 +606,9 @@
                 }
                 dispatch_async(queue,{
                     if let textBlock = self.onText {
-                        textBlock(str! as! String)
-                    }
-                    self.delegate?.websocketDidReceiveMessage(self, text: str! as! String)
+                        textBlock(str! as String)
+                    }
+                    self.delegate?.websocketDidReceiveMessage(self, text: str! as String)
                 })
             } else if response.code == .BinaryFrame {
                 let data = response.buffer! //local copy so it is perverse for writing
@@ -639,13 +635,8 @@
     ///write a an error to the socket
     private func writeError(code: UInt16) {
         let buf = NSMutableData(capacity: sizeof(UInt16))
-<<<<<<< HEAD
         let buffer = UnsafeMutablePointer<UInt16>(buf!.bytes)
-        buffer[0] = code.byteSwapped
-=======
-        var buffer = UnsafeMutablePointer<UInt16>(buf!.bytes)
         buffer[0] = code.bigEndian
->>>>>>> ac663a88
         dequeueWrite(NSData(bytes: buffer, length: sizeof(UInt16)), code: .ConnectionClose)
     }
     ///used to write things to the stream
@@ -679,23 +670,13 @@
                 buffer[1] = CUnsignedChar(dataLength)
             } else if dataLength <= Int(UInt16.max) {
                 buffer[1] = 126
-<<<<<<< HEAD
                 let sizeBuffer = UnsafeMutablePointer<UInt16>((buffer+offset))
-                sizeBuffer[0] = UInt16(dataLength).byteSwapped
+                sizeBuffer[0] = UInt16(dataLength).bigEndian
                 offset += sizeof(UInt16)
             } else {
                 buffer[1] = 127
                 let sizeBuffer = UnsafeMutablePointer<UInt64>((buffer+offset))
-                sizeBuffer[0] = UInt64(dataLength).byteSwapped
-=======
-                var sizeBuffer = UnsafeMutablePointer<UInt16>((buffer+offset))
-                sizeBuffer[0] = UInt16(dataLength).bigEndian
-                offset += sizeof(UInt16)
-            } else {
-                buffer[1] = 127
-                var sizeBuffer = UnsafeMutablePointer<UInt64>((buffer+offset))
                 sizeBuffer[0] = UInt64(dataLength).bigEndian
->>>>>>> ac663a88
                 offset += sizeof(UInt64)
             }
             buffer[1] |= self.MaskMask
@@ -809,7 +790,7 @@
         let paths = NSBundle.mainBundle().pathsForResourcesOfType("cer", inDirectory: ".")
         var collect = Array<SSLCert>()
         for path in paths {
-            if let d = NSData(contentsOfFile: path as! String) {
+            if let d = NSData(contentsOfFile: path as String) {
                 collect.append(SSLCert(data: d))
             }
         }
@@ -873,9 +854,9 @@
         }
         var policy: SecPolicyRef
         if self.validatedDN {
-            policy = SecPolicyCreateSSL(1, domain).takeRetainedValue()
+            policy = SecPolicyCreateSSL(1, domain)
         } else {
-            policy = SecPolicyCreateBasicX509().takeRetainedValue()
+            policy = SecPolicyCreateBasicX509()
         }
         SecTrustSetPolicies(trust,policy)
         if self.usePublicKeys {
@@ -898,7 +879,7 @@
             let serverCerts = certificateChainForTrust(trust)
             var collect = Array<SecCertificate>()
             for cert in certs {
-                collect.append(SecCertificateCreateWithData(nil,cert).takeRetainedValue())
+                collect.append(SecCertificateCreateWithData(nil,cert)!)
             }
             SecTrustSetAnchorCertificates(trust,collect)
             var result: SecTrustResultType = 0
@@ -930,10 +911,9 @@
     :returns: a public key
     */
     func extractPublicKey(data: NSData) -> SecKeyRef? {
-        var publicKey: NSData?
         let possibleCert = SecCertificateCreateWithData(nil,data)
         if let cert = possibleCert {
-            return extractPublicKeyFromCert(cert.takeRetainedValue(),policy: SecPolicyCreateBasicX509().takeRetainedValue())
+            return extractPublicKeyFromCert(cert,policy: SecPolicyCreateBasicX509())
         }
         return nil
     }
@@ -946,13 +926,12 @@
     :returns: a public key
     */
     func extractPublicKeyFromCert(cert: SecCertificate, policy: SecPolicy) -> SecKeyRef? {
-        var possibleTrust: Unmanaged<SecTrust>?
-        SecTrustCreateWithCertificates(cert,policy, &possibleTrust)
-        if let trust = possibleTrust {
-            let t = trust.takeRetainedValue()
+        let possibleTrust = UnsafeMutablePointer<SecTrust?>.alloc(1)
+        SecTrustCreateWithCertificates( cert, policy, possibleTrust)
+        if let trust = possibleTrust.memory {
             var result: SecTrustResultType = 0
-            SecTrustEvaluate(t,&result)
-            return SecTrustCopyPublicKey(t).takeRetainedValue()
+            SecTrustEvaluate(trust,&result)
+            return SecTrustCopyPublicKey(trust)
         }
         return nil
     }
@@ -968,7 +947,7 @@
         var collect = Array<NSData>()
         for var i = 0; i < SecTrustGetCertificateCount(trust); i++ {
             let cert = SecTrustGetCertificateAtIndex(trust,i)
-            collect.append(SecCertificateCopyData(cert.takeRetainedValue()).takeRetainedValue())
+            collect.append(SecCertificateCopyData(cert!))
         }
         return collect
     }
@@ -982,10 +961,10 @@
     */
     func publicKeyChainForTrust(trust: SecTrustRef) -> Array<SecKeyRef> {
         var collect = Array<SecKeyRef>()
-        let policy = SecPolicyCreateBasicX509().takeRetainedValue()
+        let policy = SecPolicyCreateBasicX509()
         for var i = 0; i < SecTrustGetCertificateCount(trust); i++ {
             let cert = SecTrustGetCertificateAtIndex(trust,i)
-            if let key = extractPublicKeyFromCert(cert.takeRetainedValue(), policy: policy) {
+            if let key = extractPublicKeyFromCert(cert!, policy: policy) {
                 collect.append(key)
             }
         }
