//
//  SocketTypes.swift
//  Socket.IO-Client-Swift
//
//  Created by Erik Little on 4/8/15.
//
//  Permission is hereby granted, free of charge, to any person obtaining a copy
//  of this software and associated documentation files (the "Software"), to deal
//  in the Software without restriction, including without limitation the rights
//  to use, copy, modify, merge, publish, distribute, sublicense, and/or sell
//  copies of the Software, and to permit persons to whom the Software is
//  furnished to do so, subject to the following conditions:
//
//  The above copyright notice and this permission notice shall be included in
//  all copies or substantial portions of the Software.
//
//  THE SOFTWARE IS PROVIDED "AS IS", WITHOUT WARRANTY OF ANY KIND, EXPRESS OR
//  IMPLIED, INCLUDING BUT NOT LIMITED TO THE WARRANTIES OF MERCHANTABILITY,
//  FITNESS FOR A PARTICULAR PURPOSE AND NONINFRINGEMENT. IN NO EVENT SHALL THE
//  AUTHORS OR COPYRIGHT HOLDERS BE LIABLE FOR ANY CLAIM, DAMAGES OR OTHER
//  LIABILITY, WHETHER IN AN ACTION OF CONTRACT, TORT OR OTHERWISE, ARISING FROM,
//  OUT OF OR IN CONNECTION WITH THE SOFTWARE OR THE USE OR OTHER DEALINGS IN
//  THE SOFTWARE.

import Foundation

<<<<<<< HEAD
public typealias AckCallback = ([AnyObject]) -> Void
public typealias NormalCallback = ([AnyObject], SocketAckEmitter?) -> Void
public typealias OnAckCallback = (timeoutAfter: UInt64, callback: AckCallback) -> Void
=======
public typealias AckCallback = (NSArray?) -> Void
public typealias AckEmitter = (AnyObject...) -> Void
public typealias AckEmitterObjectiveC = (NSArray) -> Void
public typealias NormalCallback = (NSArray?, AckEmitter?) -> Void
public typealias NormalCallbackObjectiveC = (NSArray?, AckEmitterObjectiveC?) -> Void
public typealias OnAckCallback = (timeoutAfter:UInt64, callback:AckCallback) -> Void
>>>>>>> 0233bce8
<|MERGE_RESOLUTION|>--- conflicted
+++ resolved
@@ -24,15 +24,6 @@
 
 import Foundation
 
-<<<<<<< HEAD
 public typealias AckCallback = ([AnyObject]) -> Void
 public typealias NormalCallback = ([AnyObject], SocketAckEmitter?) -> Void
 public typealias OnAckCallback = (timeoutAfter: UInt64, callback: AckCallback) -> Void
-=======
-public typealias AckCallback = (NSArray?) -> Void
-public typealias AckEmitter = (AnyObject...) -> Void
-public typealias AckEmitterObjectiveC = (NSArray) -> Void
-public typealias NormalCallback = (NSArray?, AckEmitter?) -> Void
-public typealias NormalCallbackObjectiveC = (NSArray?, AckEmitterObjectiveC?) -> Void
-public typealias OnAckCallback = (timeoutAfter:UInt64, callback:AckCallback) -> Void
->>>>>>> 0233bce8
