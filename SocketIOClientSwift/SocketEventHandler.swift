--- conflicted
+++ resolved
@@ -51,18 +51,10 @@
         self.callBackObjectiveC = callback
     }
     
-<<<<<<< HEAD
-    func executeCallback(items: [AnyObject]? = nil, withAck ack: Int? = nil, withAckType type: Int? = nil,
-        withSocket socket: SocketIOClient? = nil) {
-            dispatch_async(dispatch_get_main_queue()) {
-                self.callback != nil ?
-                    self.callback?(items, emitAckCallback(socket, num: ack))
-                    : self.callBackObjectiveC?(items, emitAckCallbackObjectiveC(socket, num: ack))
-            }
-=======
-    func executeCallback(_ items:NSArray? = nil, withAck ack:Int? = nil, withAckType type:Int? = nil,
+    func executeCallback(items:NSArray? = nil, withAck ack:Int? = nil, withAckType type:Int? = nil,
         withSocket socket:SocketIOClient? = nil) {
-            self.callback?(items, ack != nil ? emitAckCallback(socket!, ack!) : nil)
->>>>>>> ffbe1e4e
+            self.callback != nil ?
+                self.callback?(items, emitAckCallback(socket, num: ack))
+                : self.callBackObjectiveC?(items, emitAckCallbackObjectiveC(socket, num: ack))
     }
 }