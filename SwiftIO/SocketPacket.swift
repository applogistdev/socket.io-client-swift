//
//  SocketPacket.swift
//  Socket.IO-Swift
//
//  Created by Erik Little on 1/18/15.
//
//  Permission is hereby granted, free of charge, to any person obtaining a copy
//  of this software and associated documentation files (the "Software"), to deal
//  in the Software without restriction, including without limitation the rights
//  to use, copy, modify, merge, publish, distribute, sublicense, and/or sell
//  copies of the Software, and to permit persons to whom the Software is
//  furnished to do so, subject to the following conditions:
//
//  The above copyright notice and this permission notice shall be included in
//  all copies or substantial portions of the Software.
//
//  THE SOFTWARE IS PROVIDED "AS IS", WITHOUT WARRANTY OF ANY KIND, EXPRESS OR
//  IMPLIED, INCLUDING BUT NOT LIMITED TO THE WARRANTIES OF MERCHANTABILITY,
//  FITNESS FOR A PARTICULAR PURPOSE AND NONINFRINGEMENT. IN NO EVENT SHALL THE
//  AUTHORS OR COPYRIGHT HOLDERS BE LIABLE FOR ANY CLAIM, DAMAGES OR OTHER
//  LIABILITY, WHETHER IN AN ACTION OF CONTRACT, TORT OR OTHERWISE, ARISING FROM,
//  OUT OF OR IN CONNECTION WITH THE SOFTWARE OR THE USE OR OTHER DEALINGS IN
//  THE SOFTWARE.

import Foundation

enum SocketPacketType:Int {
    case CONNECT = 0
    case DISCONNECT = 1
    case EVENT = 2
    case ACK = 3
    case ERROR = 4
    case BINARY_EVENT = 5
    case BINARY_ACK = 6

    init(str:String) {
        if let int = str.toInt() {
            self = SocketPacketType(rawValue: int)!
        } else {
            self = SocketPacketType(rawValue: 4)!
        }
    }
}

class SocketPacket {
    var binary = ContiguousArray<NSData>()
    var currentPlace = 0
    var data:[AnyObject]?
    var id:Int?
    var justAck = false
    var nsp = ""
    var placeholders:Int?
    var type:SocketPacketType?

    init(type:SocketPacketType?, data:[AnyObject]? = nil, nsp:String = "",
        placeholders:Int? = nil, id:Int? = nil) {
            self.type = type
            self.data = data
            self.nsp = nsp
            self.placeholders = placeholders
            self.id = id
    }

    func getEvent() -> String {
        return data?.removeAtIndex(0) as! String
    }

    func addData(data:NSData) -> Bool {
        func checkDoEvent() -> Bool {
            if self.placeholders == self.currentPlace {
                return true
            } else {
                return false
            }
        }

        if checkDoEvent() {
            return true
        }

        self.binary.append(data)
        self.currentPlace++

        if checkDoEvent() {
            self.currentPlace = 0
            return true
        } else {
            return false
        }
    }

    func createMessageForEvent(event:String) -> String {
<<<<<<< HEAD
            var message:String
            var jsonSendError:NSError?

            if self.binary.count == 0 {
                self.type = SocketPacketType.EVENT

                if self.nsp == "/" {
                    if self.id == nil {
                        message = "2[\"\(event)\""
                    } else {
                        message = "2\(self.id!)[\"\(event)\""
                    }
=======
        var message:String
        var jsonSendError:NSError?
        
        if self.binary.count == 0 {
            self.type = SocketPacketType.EVENT
            
            if self.nsp == "/" {
                if self.id == nil {
                    message = "2[\"\(event)\""
>>>>>>> ac28c754
                } else {
                    message = "2\(self.id!)[\"\(event)\""
                }
            } else {
<<<<<<< HEAD
                self.type = SocketPacketType.BINARY_EVENT

                if self.nsp == "/" {
                    if self.id == nil {
                        message = "5\(self.binary.count)-[\"\(event)\""
                    } else {
                        message = "5\(self.binary.count)-\(self.id!)[\"\(event)\""
                    }
=======
                if self.id == nil {
                    message = "2/\(self.nsp),[\"\(event)\""
>>>>>>> ac28c754
                } else {
                    message = "2/\(self.nsp),\(self.id!)[\"\(event)\""
                }
            }
<<<<<<< HEAD

            return self.completeMessage(message)
    }

    func createAck() -> String {
            var msg:String

            if self.binary.count == 0 {
                self.type = SocketPacketType.ACK
                
                if nsp == "/" {
                    msg = "3\(self.id!)["
=======
        } else {
            self.type = SocketPacketType.BINARY_EVENT
            
            if self.nsp == "/" {
                if self.id == nil {
                    message = "5\(self.binary.count)-[\"\(event)\""
>>>>>>> ac28c754
                } else {
                    message = "5\(self.binary.count)-\(self.id!)[\"\(event)\""
                }
            } else {
                if self.id == nil {
                    message = "5\(self.binary.count)-/\(self.nsp),[\"\(event)\""
                } else {
                    message = "5\(self.binary.count)-/\(self.nsp),\(self.id!)[\"\(event)\""
                }
            }
<<<<<<< HEAD

            return self.completeMessage(msg, ack: true)
=======
        }
        
        return self.completeMessage(message)
    }
    
    func createAck() -> String {
        var msg:String
        
        if self.binary.count == 0 {
            self.type = SocketPacketType.ACK
            
            if nsp == "/" {
                msg = "3\(self.id!)["
            } else {
                msg = "3/\(self.nsp),\(self.id!)["
            }
        } else {
            self.type = SocketPacketType.BINARY_ACK
            
            if nsp == "/" {
                msg = "6\(self.binary.count)-\(self.id!)["
            } else {
                msg = "6\(self.binary.count)-/\(self.nsp),\(self.id!)["
            }
        }
        
        return self.completeMessage(msg, ack: true)
>>>>>>> ac28c754
    }

    func completeMessage(var message:String, ack:Bool = false) -> String {
        var err:NSError?

        if self.data == nil || self.data!.count == 0 {
            return message + "]"
        } else if !ack {
            message += ","
        }

        for arg in self.data! {
            if arg is NSDictionary || arg is [AnyObject] {
                let jsonSend = NSJSONSerialization.dataWithJSONObject(arg,
                    options: NSJSONWritingOptions(0), error: &err)
                let jsonString = NSString(data: jsonSend!, encoding: NSUTF8StringEncoding)

                message += jsonString! as String
                message += ","
                continue
            }

            if arg is String {
                message += "\"\(arg)\""
                message += ","
                continue
            }

            message += "\(arg)"
            message += ","
        }

        if message != "" {
            message.removeAtIndex(message.endIndex.predecessor())
        }

        return message + "]"
    }

    func fillInPlaceholders() {
        var newArr = NSMutableArray(array: self.data!)

        for i in 0..<self.data!.count {
            if let str = self.data?[i] as? String {
                if let num = str["~~(\\d)"].groups() {
                    newArr[i] = self.binary[num[1].toInt()!]
                }
            } else if self.data?[i] is NSDictionary || self.data?[i] is NSArray {
                newArr[i] = self._fillInPlaceholders(self.data![i])
            }
        }

        self.data = newArr as [AnyObject]
    }

    private func _fillInPlaceholders(data:AnyObject) -> AnyObject {
        if let str = data as? String {
            if let num = str["~~(\\d)"].groups() {
                return self.binary[num[1].toInt()!]
            } else {
                return str
            }
        } else if let dict = data as? NSDictionary {
            var newDict = NSMutableDictionary(dictionary: dict)

            for (key, value) in dict {
                newDict[key as! NSCopying] = _fillInPlaceholders(value)
            }

            return newDict
        } else if let arr = data as? NSArray {
            var newArr = NSMutableArray(array: arr)

            for i in 0..<arr.count {
                newArr[i] = _fillInPlaceholders(arr[i])
            }

            return newArr
        } else {
            return data
        }
    }
}<|MERGE_RESOLUTION|>--- conflicted
+++ resolved
@@ -90,72 +90,31 @@
     }
 
     func createMessageForEvent(event:String) -> String {
-<<<<<<< HEAD
-            var message:String
-            var jsonSendError:NSError?
-
-            if self.binary.count == 0 {
-                self.type = SocketPacketType.EVENT
-
-                if self.nsp == "/" {
-                    if self.id == nil {
-                        message = "2[\"\(event)\""
-                    } else {
-                        message = "2\(self.id!)[\"\(event)\""
-                    }
-=======
         var message:String
         var jsonSendError:NSError?
-        
+
         if self.binary.count == 0 {
             self.type = SocketPacketType.EVENT
-            
+
             if self.nsp == "/" {
                 if self.id == nil {
                     message = "2[\"\(event)\""
->>>>>>> ac28c754
                 } else {
                     message = "2\(self.id!)[\"\(event)\""
                 }
             } else {
-<<<<<<< HEAD
-                self.type = SocketPacketType.BINARY_EVENT
-
-                if self.nsp == "/" {
-                    if self.id == nil {
-                        message = "5\(self.binary.count)-[\"\(event)\""
-                    } else {
-                        message = "5\(self.binary.count)-\(self.id!)[\"\(event)\""
-                    }
-=======
                 if self.id == nil {
                     message = "2/\(self.nsp),[\"\(event)\""
->>>>>>> ac28c754
                 } else {
                     message = "2/\(self.nsp),\(self.id!)[\"\(event)\""
                 }
             }
-<<<<<<< HEAD
-
-            return self.completeMessage(message)
-    }
-
-    func createAck() -> String {
-            var msg:String
-
-            if self.binary.count == 0 {
-                self.type = SocketPacketType.ACK
-                
-                if nsp == "/" {
-                    msg = "3\(self.id!)["
-=======
         } else {
             self.type = SocketPacketType.BINARY_EVENT
-            
+
             if self.nsp == "/" {
                 if self.id == nil {
                     message = "5\(self.binary.count)-[\"\(event)\""
->>>>>>> ac28c754
                 } else {
                     message = "5\(self.binary.count)-\(self.id!)[\"\(event)\""
                 }
@@ -166,21 +125,17 @@
                     message = "5\(self.binary.count)-/\(self.nsp),\(self.id!)[\"\(event)\""
                 }
             }
-<<<<<<< HEAD
-
-            return self.completeMessage(msg, ack: true)
-=======
-        }
-        
+        }
+
         return self.completeMessage(message)
     }
-    
+
     func createAck() -> String {
         var msg:String
-        
+
         if self.binary.count == 0 {
             self.type = SocketPacketType.ACK
-            
+
             if nsp == "/" {
                 msg = "3\(self.id!)["
             } else {
@@ -188,16 +143,15 @@
             }
         } else {
             self.type = SocketPacketType.BINARY_ACK
-            
+
             if nsp == "/" {
                 msg = "6\(self.binary.count)-\(self.id!)["
             } else {
                 msg = "6\(self.binary.count)-/\(self.nsp),\(self.id!)["
             }
         }
-        
+
         return self.completeMessage(msg, ack: true)
->>>>>>> ac28c754
     }
 
     func completeMessage(var message:String, ack:Bool = false) -> String {
