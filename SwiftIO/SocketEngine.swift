//
//  SocketEngine.swift
//  Socket.IO-Swift
//
//  Created by Erik Little on 3/3/15.
//
//  Permission is hereby granted, free of charge, to any person obtaining a copy
//  of this software and associated documentation files (the "Software"), to deal
//  in the Software without restriction, including without limitation the rights
//  to use, copy, modify, merge, publish, distribute, sublicense, and/or sell
//  copies of the Software, and to permit persons to whom the Software is
//  furnished to do so, subject to the following conditions:
//
//  The above copyright notice and this permission notice shall be included in
//  all copies or substantial portions of the Software.
//
//  THE SOFTWARE IS PROVIDED "AS IS", WITHOUT WARRANTY OF ANY KIND, EXPRESS OR
//  IMPLIED, INCLUDING BUT NOT LIMITED TO THE WARRANTIES OF MERCHANTABILITY,
//  FITNESS FOR A PARTICULAR PURPOSE AND NONINFRINGEMENT. IN NO EVENT SHALL THE
//  AUTHORS OR COPYRIGHT HOLDERS BE LIABLE FOR ANY CLAIM, DAMAGES OR OTHER
//  LIABILITY, WHETHER IN AN ACTION OF CONTRACT, TORT OR OTHERWISE, ARISING FROM,
//  OUT OF OR IN CONNECTION WITH THE SOFTWARE OR THE USE OR OTHER DEALINGS IN
//  THE SOFTWARE.

import Foundation

extension String {
    private var length:Int {
        return count(self)
    }
}

private typealias Probe = (msg:String, type:PacketType, data:ContiguousArray<NSData>?)
private typealias ProbeWaitQueue = [Probe]

public enum PacketType: String {
    case OPEN = "0"
    case CLOSE = "1"
    case PING = "2"
    case PONG = "3"
    case MESSAGE = "4"
    case UPGRADE = "5"
    case NOOP = "6"
}

public class SocketEngine: NSObject, WebSocketDelegate {
    unowned let client:SocketEngineClient
    private let workQueue = NSOperationQueue()
    private let emitQueue = dispatch_queue_create(
        "engineEmitQueue".cStringUsingEncoding(NSUTF8StringEncoding), DISPATCH_QUEUE_SERIAL)
    private let parseQueue = dispatch_queue_create(
        "engineParseQueue".cStringUsingEncoding(NSUTF8StringEncoding), DISPATCH_QUEUE_SERIAL)
    private let handleQueue = dispatch_queue_create(
        "engineHandleQueue".cStringUsingEncoding(NSUTF8StringEncoding), DISPATCH_QUEUE_SERIAL)
    private let session:NSURLSession!
    private var closed = false
    private var _connected = false
    private var fastUpgrade = false
    private var forcePolling = false
    private var pingTimer:NSTimer?
    private var postWait = [String]()
    private var _polling = true
    private var probing = false
    private var probeWait = ProbeWaitQueue()
    private var waitingForPoll = false
    private var waitingForPost = false
    private var _websocket = false
    private var websocketConnected = false
    var connected:Bool {
        return self._connected
    }
    var cookies:[NSHTTPCookie]?
    var pingInterval:Int?
    var polling:Bool {
        return self._polling
    }
    var sid = ""
    var urlPolling:String?
    var urlWebSocket:String?
    var websocket:Bool {
        return self._websocket
    }
    var ws:WebSocket?
<<<<<<< HEAD

    init(client:SocketEngineClient, forcePolling:Bool, withCookies cookies:[NSHTTPCookie]?) {
=======
    
    public init(client:SocketEngineClient, forcePolling:Bool, withCookies cookies:[NSHTTPCookie]?) {
>>>>>>> 9512c8b9
        self.client = client
        self.forcePolling = forcePolling
        self.cookies = cookies
        self.session = NSURLSession(configuration: NSURLSessionConfiguration.ephemeralSessionConfiguration(),
            delegate: nil, delegateQueue: self.workQueue)
    }
<<<<<<< HEAD

    func close() {
=======
    
    public func close(#fast:Bool) {
>>>>>>> 9512c8b9
        self.pingTimer?.invalidate()
        self.closed = true
        
        if self.polling {
            self.write("", withType: PacketType.CLOSE, withData: nil)
            self.client.didForceClose("Disconnect")
        } else {
            self.ws?.disconnect()
            
            if fast {
                self.client.didForceClose("Fast Disconnect")
            }
        }
    }

    private func createBinaryDataForSend(data:NSData) -> (NSData?, String?) {
        if self.websocket {
            var byteArray = [UInt8](count: 1, repeatedValue: 0x0)
            byteArray[0] = 4
            var mutData = NSMutableData(bytes: &byteArray, length: 1)
            mutData.appendData(data)
            return (mutData, nil)
        } else {
            var str = "b4"
            str += data.base64EncodedStringWithOptions(
                NSDataBase64EncodingOptions.Encoding64CharacterLineLength)

            return (nil, str)
        }
    }

    private func createURLs(params:[String: AnyObject]?) -> (String, String) {
        var url = "\(self.client.socketURL)/socket.io/?transport="
        var urlPolling:String
        var urlWebSocket:String

        if self.client.secure {
            urlPolling = "https://" + url + "polling"
            urlWebSocket = "wss://" + url + "websocket"
        } else {
            urlPolling = "http://" + url + "polling"
            urlWebSocket = "ws://" + url + "websocket"
        }

        if params != nil {
            for (key, value) in params! {
                let keyEsc = key.stringByAddingPercentEncodingWithAllowedCharacters(
                    NSCharacterSet.URLHostAllowedCharacterSet())!
                urlPolling += "&\(keyEsc)="
                urlWebSocket += "&\(keyEsc)="

                if value is String {
                    let valueEsc = (value as! String).stringByAddingPercentEncodingWithAllowedCharacters(
                        NSCharacterSet.URLHostAllowedCharacterSet())!
                    urlPolling += "\(valueEsc)"
                    urlWebSocket += "\(valueEsc)"
                } else {
                    urlPolling += "\(value)"
                    urlWebSocket += "\(value)"
                }
            }
        }

        return (urlPolling, urlWebSocket)
    }

    private func doFastUpgrade() {
        self.sendWebSocketMessage("", withType: PacketType.UPGRADE)
        self._websocket = true
        self._polling = false
        self.fastUpgrade = false
        self.flushProbeWait()
    }

    private func doPoll() {
        if self.websocket || self.waitingForPoll || !self.connected {
            return
        }

        self.waitingForPoll = true
        self.doRequest(self.parsePollingMessage)
    }

    private func doRequest(callback:(String) -> Void) {
        if !self.polling {
            return
        }

        let req = NSURLRequest(URL: NSURL(string: self.urlPolling! + "&sid=\(self.sid)")!)

        self.session.dataTaskWithRequest(req) {[weak self] data, res, err in
            if self == nil {
                return
            } else if err != nil {
                if self!.polling {
                    self?.handlePollingFailed(err.localizedDescription)
                }

                return
            }

            // println(data)


            if let str = NSString(data: data, encoding: NSUTF8StringEncoding) as? String {
                dispatch_async(self!.parseQueue) {callback(str)}
            }

            self?.waitingForPoll = false

            if self!.fastUpgrade {
                self?.doFastUpgrade()
                return
            } else if !self!.closed {
                self?.doPoll()
            }
            }.resume()
    }

    private func flushProbeWait() {
        // println("flushing probe wait")
        dispatch_async(self.emitQueue) {[weak self] in
            if self == nil {
                return
            }

            for waiter in self!.probeWait {
                self?.write(waiter.msg, withType: waiter.type, withData: waiter.data)
            }

            self?.probeWait.removeAll(keepCapacity: false)
        }
    }

    private func flushWaitingForPost() {
        if self.postWait.count == 0 || !self.connected {
            return
        } else if self.websocket {
            self.flushWaitingForPostToWebSocket()
            return
        }

        var postStr = ""

        for packet in self.postWait {
            let len = count(packet)

            postStr += "\(len):\(packet)"
        }

        self.postWait.removeAll(keepCapacity: false)

        let req = NSMutableURLRequest(URL: NSURL(string: self.urlPolling! + "&sid=\(self.sid)")!)

        req.HTTPMethod = "POST"
        req.setValue("text/plain; charset=UTF-8", forHTTPHeaderField: "Content-Type")

        let postData = postStr.dataUsingEncoding(NSUTF8StringEncoding,
            allowLossyConversion: false)!

        // NSLog("posting: \(postStr)")
        req.HTTPBody = postData
        req.setValue(String(postData.length), forHTTPHeaderField: "Content-Length")

        self.waitingForPost = true
        self.session.dataTaskWithRequest(req) {[weak self] data, res, err in
            if self == nil {
                return
            } else if err != nil && self!.polling {
                self?.handlePollingFailed(err.localizedDescription)
                return
            }

            self?.waitingForPost = false
            dispatch_async(self!.emitQueue) {
                self?.flushWaitingForPost()
                self?.doPoll()
                return
            }}.resume()
    }

    // We had packets waiting for send when we upgraded
    // Send them raw
    private func flushWaitingForPostToWebSocket() {
        for msg in self.postWait {
            self.ws?.writeString(msg)
        }

        self.postWait.removeAll(keepCapacity: true)
    }

    // A poll failed, tell the client about it
<<<<<<< HEAD
    private func handlePollingFailed(reason:NSError) {
        assert(self.polling, "Polling failed when we're not polling")

        if !self.client.reconnecting {
            self._connected = false
            self.ws?.disconnect()
            self.pingTimer?.invalidate()
            self.waitingForPoll = false
            self.waitingForPost = false
=======
    private func handlePollingFailed(reason:String) {
        self._connected = false
        self.ws?.disconnect()
        self.pingTimer?.invalidate()
        self.waitingForPoll = false
        self.waitingForPost = false
        
        if !self.closed && !self.client.reconnecting {
>>>>>>> 9512c8b9
            self.client.pollingDidFail(reason)
        } else if !self.client.reconnecting {
            self.client.didForceClose(reason)
        }
    }
<<<<<<< HEAD

    func open(opts:[String: AnyObject]? = nil) {
=======
    
    public func open(opts:[String: AnyObject]? = nil) {
>>>>>>> 9512c8b9
        if self.connected {
            fatalError("Engine tried to open while connected")
        }
<<<<<<< HEAD

=======
        
        self.closed = false
>>>>>>> 9512c8b9
        let (urlPolling, urlWebSocket) = self.createURLs(opts)
        self.urlPolling = urlPolling
        self.urlWebSocket = urlWebSocket
        let reqPolling = NSMutableURLRequest(URL: NSURL(string: urlPolling + "&b64=1")!)

        if self.cookies != nil {
            let headers = NSHTTPCookie.requestHeaderFieldsWithCookies(self.cookies!)
            reqPolling.allHTTPHeaderFields = headers
        }

        self.session.dataTaskWithRequest(reqPolling) {[weak self] data, res, err in
            var err2:NSError?
            if self == nil {
                return
            } else if err != nil || data == nil {
                self?.handlePollingFailed(err.localizedDescription)
                return
            }

            if let dataString = NSString(data: data, encoding: NSUTF8StringEncoding) as? String {
                let parsed:[String]? = dataString["(\\d*):(\\d)(\\{.*\\})?"].groups()

                if parsed == nil || parsed?.count != 4 {
                    return
                }

                let length = parsed![1]
                let type = parsed![2]
                let jsonData = parsed![3].dataUsingEncoding(NSUTF8StringEncoding, allowLossyConversion: false)

                if type != "0" {
                    NSLog("Error handshaking")
                    return
                }

                if let json = NSJSONSerialization.JSONObjectWithData(jsonData!,
                    options: NSJSONReadingOptions.AllowFragments, error: &err2) as? NSDictionary {
                        if let sid = json["sid"] as? String {
                            // println(json)
                            self?.sid = sid
                            self?._connected = true

                            if !self!.forcePolling {
                                self?.ws = WebSocket(url: NSURL(string: urlWebSocket + "&sid=\(self!.sid)")!)
                                self?.ws?.queue = self?.handleQueue
                                self?.ws?.delegate = self
                                self?.ws?.connect()
                            }
                        } else {
                            NSLog("Error handshaking")
                            return
                        }

                        if let pingInterval = json["pingInterval"] as? Int {
                            self?.pingInterval = pingInterval / 1000
                        }
                }

                self?.doPoll()
                self?.startPingTimer()
            }}.resume()
    }

    // Translatation of engine.io-parser#decodePayload
    private func parsePollingMessage(str:String) {
        if str.length == 1 {
            return
        }

        // println(str)

        let strArray = Array(str)
        var length = ""
        var n = 0
        var msg = ""

        func testLength(length:String, inout n:Int) -> Bool {
            if let num = length.toInt() {
                n = num
            } else {
                return true
            }

            return false
        }

        for var i = 0, l = str.length; i < l; i = i &+ 1 {
            let chr = String(strArray[i])

            if chr != ":" {
                length += chr
            } else {
                if length == "" || testLength(length, &n) {
                    self.handlePollingFailed("Error parsing XHR message")
                    return
                }

                msg = String(strArray[i&+1...i&+n])

                if let lengthInt = length.toInt() {
                    if lengthInt != msg.length {
                        println("parsing error")
                        return
                    }
                }

                if msg.length != 0 {
                    // Be sure to capture the value of the msg
                    dispatch_async(self.handleQueue) {[weak self, msg] in
                        self?.parseEngineMessage(msg)
                        return
                    }
                }

                i += n
                length = ""
            }
        }
    }

    private func parseEngineData(data:NSData) {
        dispatch_async(self.client.handleQueue) {[weak self] in
            self?.client.parseBinaryData(data.subdataWithRange(NSMakeRange(1, data.length - 1)))
            return
        }
    }

    private func parseEngineMessage(var message:String) {
        // NSLog("Engine got message: \(message)")
        if self.polling {
            fixDoubleUTF8(&message)
        }

        let type = message["^(\\d)"].groups()?[1]

        if type != PacketType.MESSAGE.rawValue {
            // TODO Handle other packets
            if message.hasPrefix("b4") {
                // binary in base64 string

                message.removeRange(Range<String.Index>(start: message.startIndex,
                    end: advance(message.startIndex, 2)))

                if let data = NSData(base64EncodedString: message,
                    options: NSDataBase64DecodingOptions.IgnoreUnknownCharacters) {
                        // println("sending \(data)")
                        dispatch_async(self.client.handleQueue) {[weak self] in
                            self?.client.parseBinaryData(data)
                            return
                        }
                }

                return
            } else if type == PacketType.NOOP.rawValue {
                self.doPoll()
                return
            } else if type == PacketType.PONG.rawValue {
                // We should upgrade
                if message == "3probe" {
                    self.upgradeTransport()
                    return
                }
<<<<<<< HEAD
            }

            if message == PacketType.CLOSE.rawValue {
                // do nothing
=======
            } else if type == PacketType.CLOSE.rawValue {
                if self.polling {
                    self.client.didForceClose("Disconnect")
                }
                
>>>>>>> 9512c8b9
                return
            }
            // println("Got something idk what to do with")
            // println(messageString)
        }

        // Remove message type
        message.removeAtIndex(message.startIndex)

        dispatch_async(self.client.handleQueue) {[weak self] in
            self?.client.parseSocketMessage(message)
            return
        }
    }

    private func probeWebSocket() {
        if self.websocketConnected {
            self.sendWebSocketMessage("probe", withType: PacketType.PING)
        }
    }

    /// Send an engine message (4)
    public func send(msg:String, withData datas:ContiguousArray<NSData>?) {
        if self.probing {
            self.probeWait.append((msg, PacketType.MESSAGE, datas))
        } else {
            self.write(msg, withType: PacketType.MESSAGE, withData: datas)
        }
    }

    func sendPing() {
        if self.websocket {
            self.sendWebSocketMessage("", withType: PacketType.PING)
        } else {
            self.sendPollMessage("", withType: PacketType.PING)
        }
    }

    private func sendPollMessage(var msg:String, withType type:PacketType,
        datas:ContiguousArray<NSData>? = nil) {
            // println("Sending poll: \(msg) as type: \(type.rawValue)")
            doubleEncodeUTF8(&msg)
            let strMsg = "\(type.rawValue)\(msg)"

            self.postWait.append(strMsg)

            if datas != nil {
                for data in datas! {
                    let (nilData, b64Data) = self.createBinaryDataForSend(data)

                    self.postWait.append(b64Data!)
                }
            }

            if !self.waitingForPost {
                self.flushWaitingForPost()
            }
    }

    private func sendWebSocketMessage(str:String, withType type:PacketType,
        datas:ContiguousArray<NSData>? = nil) {
            // println("Sending ws: \(str) as type: \(type.rawValue)")
            self.ws?.writeString("\(type.rawValue)\(str)")

            if datas != nil {
                for data in datas! {
                    let (data, nilString) = self.createBinaryDataForSend(data)
                    if data != nil {
                        self.ws?.writeData(data!)
                    }
                }
            }
    }

    // Starts the ping timer
    private func startPingTimer() {
        if self.pingInterval == nil {
            return
        }

        self.pingTimer?.invalidate()
        dispatch_async(dispatch_get_main_queue()) {
            self.pingTimer = NSTimer.scheduledTimerWithTimeInterval(NSTimeInterval(self.pingInterval!),
                target: self,
                selector: Selector("sendPing"), userInfo: nil, repeats: true)
        }
    }

    private func upgradeTransport() {
        if self.websocketConnected {
            // Do a fast upgrade
            self.fastUpgrade = true
            self.probing = false
            self.sendPollMessage("", withType: PacketType.NOOP)
        }
    }

    public func write(msg:String, withType type:PacketType, withData data:ContiguousArray<NSData>?) {
        dispatch_async(self.emitQueue) {[weak self] in
<<<<<<< HEAD
            if self == nil {
                return
            }

            if !self!.connected {
=======
            if self == nil || !self!.connected {
>>>>>>> 9512c8b9
                return
            }

            if self!.websocket {
                // NSLog("writing ws: \(msg):\(data)")
                self?.sendWebSocketMessage(msg, withType: type, datas: data)
            } else {
                // NSLog("writing poll: \(msg):\(data)")
                self?.sendPollMessage(msg, withType: type, datas: data)
            }
        }
    }

    // Delagate methods

    public func websocketDidConnect(socket:WebSocket) {
        self.websocketConnected = true
        self.probing = true
        self.probeWebSocket()
    }

    public func websocketDidDisconnect(socket:WebSocket, error:NSError?) {
        self.websocketConnected = false
        self.probing = false

        if self.websocket {
            self.pingTimer?.invalidate()
            self._connected = false
            self._websocket = false
            self._polling = true
            self.client.webSocketDidCloseWithCode(1, reason: "Socket Disconnect", wasClean: true)
        } else {
            self.flushProbeWait()
        }
    }

    public func websocketDidReceiveMessage(socket:WebSocket, text:String) {
        self.parseEngineMessage(text)
    }

    public func websocketDidReceiveData(socket:WebSocket, data:NSData) {
        self.parseEngineData(data)
    }
}<|MERGE_RESOLUTION|>--- conflicted
+++ resolved
@@ -81,35 +81,25 @@
         return self._websocket
     }
     var ws:WebSocket?
-<<<<<<< HEAD
-
-    init(client:SocketEngineClient, forcePolling:Bool, withCookies cookies:[NSHTTPCookie]?) {
-=======
-    
+
     public init(client:SocketEngineClient, forcePolling:Bool, withCookies cookies:[NSHTTPCookie]?) {
->>>>>>> 9512c8b9
         self.client = client
         self.forcePolling = forcePolling
         self.cookies = cookies
         self.session = NSURLSession(configuration: NSURLSessionConfiguration.ephemeralSessionConfiguration(),
             delegate: nil, delegateQueue: self.workQueue)
     }
-<<<<<<< HEAD
-
-    func close() {
-=======
-    
+
     public func close(#fast:Bool) {
->>>>>>> 9512c8b9
         self.pingTimer?.invalidate()
         self.closed = true
-        
+
         if self.polling {
             self.write("", withType: PacketType.CLOSE, withData: nil)
             self.client.didForceClose("Disconnect")
         } else {
             self.ws?.disconnect()
-            
+
             if fast {
                 self.client.didForceClose("Fast Disconnect")
             }
@@ -293,47 +283,27 @@
     }
 
     // A poll failed, tell the client about it
-<<<<<<< HEAD
-    private func handlePollingFailed(reason:NSError) {
-        assert(self.polling, "Polling failed when we're not polling")
-
-        if !self.client.reconnecting {
-            self._connected = false
-            self.ws?.disconnect()
-            self.pingTimer?.invalidate()
-            self.waitingForPoll = false
-            self.waitingForPost = false
-=======
+
     private func handlePollingFailed(reason:String) {
         self._connected = false
         self.ws?.disconnect()
         self.pingTimer?.invalidate()
         self.waitingForPoll = false
         self.waitingForPost = false
-        
+
         if !self.closed && !self.client.reconnecting {
->>>>>>> 9512c8b9
             self.client.pollingDidFail(reason)
         } else if !self.client.reconnecting {
             self.client.didForceClose(reason)
         }
     }
-<<<<<<< HEAD
-
-    func open(opts:[String: AnyObject]? = nil) {
-=======
-    
+
     public func open(opts:[String: AnyObject]? = nil) {
->>>>>>> 9512c8b9
         if self.connected {
             fatalError("Engine tried to open while connected")
         }
-<<<<<<< HEAD
-
-=======
-        
+
         self.closed = false
->>>>>>> 9512c8b9
         let (urlPolling, urlWebSocket) = self.createURLs(opts)
         self.urlPolling = urlPolling
         self.urlWebSocket = urlWebSocket
@@ -496,18 +466,11 @@
                     self.upgradeTransport()
                     return
                 }
-<<<<<<< HEAD
-            }
-
-            if message == PacketType.CLOSE.rawValue {
-                // do nothing
-=======
             } else if type == PacketType.CLOSE.rawValue {
                 if self.polling {
                     self.client.didForceClose("Disconnect")
                 }
-                
->>>>>>> 9512c8b9
+
                 return
             }
             // println("Got something idk what to do with")
@@ -607,15 +570,7 @@
 
     public func write(msg:String, withType type:PacketType, withData data:ContiguousArray<NSData>?) {
         dispatch_async(self.emitQueue) {[weak self] in
-<<<<<<< HEAD
-            if self == nil {
-                return
-            }
-
-            if !self!.connected {
-=======
             if self == nil || !self!.connected {
->>>>>>> 9512c8b9
                 return
             }
 
