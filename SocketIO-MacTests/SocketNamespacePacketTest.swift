//
//  SocketNamespacePacketTest.swift
//  Socket.IO-Client-Swift
//
//  Created by Erik Little on 10/11/15.
//
//

import XCTest
@testable import SocketIOClientSwift

class SocketNamespacePacketTest: XCTestCase {
    let data = "test".data(using: String.Encoding.utf8)!
    let data2 = "test2".data(using: String.Encoding.utf8)!
    
    func testEmpyEmit() {
        let expectedSendString = "2/swift,[\"test\"]"
        let sendData: [Any] = ["test"]
        let packet = SocketPacket.packetFromEmit(sendData, id: -1, nsp: "/swift", ack: false)
        
        XCTAssertEqual(packet.packetString, expectedSendString)
    }
    
    func testNullEmit() {
        let expectedSendString = "2/swift,[\"test\",null]"
        let sendData: [Any] = ["test", NSNull()]
        let packet = SocketPacket.packetFromEmit(sendData, id: -1, nsp: "/swift", ack: false)
        
        XCTAssertEqual(packet.packetString, expectedSendString)
    }
    
    func testStringEmit() {
        let expectedSendString = "2/swift,[\"test\",\"foo bar\"]"
        let sendData: [Any] = ["test", "foo bar"]
        let packet = SocketPacket.packetFromEmit(sendData, id: -1, nsp: "/swift", ack: false)
        
        XCTAssertEqual(packet.packetString, expectedSendString)
    }
    
    func testJSONEmit() {
<<<<<<< HEAD
        let expectedSendString = "2/swift,[\"test\",{\"test\":\"hello\",\"hello\":1,\"foobar\":1,\"null\":null}]"
        let sendData: [Any] = ["test", ["foobar": true, "hello": 1, "test": "hello", "null": NSNull()] as NSDictionary]
        let packet = SocketPacket.packetFromEmit(sendData, id: -1, nsp: "/swift", ack: false)
=======
        let expectedSendString = "2/swift,[\"test\",{\"test\":\"hello\",\"hello\":1,\"foobar\":true,\"null\":null}]"
        let sendData = ["test" as AnyObject, ["foobar": true, "hello": 1, "test": "hello", "null": NSNull()] as NSDictionary] as [AnyObject]
        let packet = SocketPacket.packetFromEmit(sendData as [AnyObject], id: -1, nsp: "/swift", ack: false)
>>>>>>> f982e756
        
        XCTAssertEqual(packet.packetString, expectedSendString)
    }
    
    func testArrayEmit() {
<<<<<<< HEAD
        let expectedSendString = "2/swift,[\"test\",[\"hello\",1,{\"test\":\"test\"}]]"
        let sendData: [Any] = ["test", ["hello", 1, ["test": "test"]]]
        let packet = SocketPacket.packetFromEmit(sendData, id: -1, nsp: "/swift", ack: false)
=======
        let expectedSendString = "2/swift,[\"test\",[\"hello\",true,{\"test\":\"test\"}]]"
        let sendData = ["test", ["hello", 1, ["test": "test"]]] as [Any]
        let packet = SocketPacket.packetFromEmit(sendData as [AnyObject], id: -1, nsp: "/swift", ack: false)
>>>>>>> f982e756
        
        
        XCTAssertEqual(packet.packetString, expectedSendString)
    }
    
    func testBinaryEmit() {
<<<<<<< HEAD
        let expectedSendString = "51-/swift,[\"test\",{\"_placeholder\":1,\"num\":0}]"
        let sendData: [Any] = ["test", data]
        let packet = SocketPacket.packetFromEmit(sendData, id: -1, nsp: "/swift", ack: false)
=======
        let expectedSendString = "51-/swift,[\"test\",{\"_placeholder\":true,\"num\":0}]"
        let sendData = ["test" as AnyObject, data as AnyObject] as [AnyObject]
        let packet = SocketPacket.packetFromEmit(sendData as [AnyObject], id: -1, nsp: "/swift", ack: false)
>>>>>>> f982e756
        
        XCTAssertEqual(packet.packetString, expectedSendString)
        XCTAssertEqual(packet.binary, [data])
    }
    
    func testMultipleBinaryEmit() {
<<<<<<< HEAD
        let expectedSendString = "52-/swift,[\"test\",{\"data1\":{\"_placeholder\":1,\"num\":0},\"data2\":{\"_placeholder\":1,\"num\":1}}]"
        let sendData: [Any] = ["test", ["data1": data, "data2": data2] as NSDictionary]
        let packet = SocketPacket.packetFromEmit(sendData, id: -1, nsp: "/swift", ack: false)
=======
        let expectedSendString = "52-/swift,[\"test\",{\"data1\":{\"_placeholder\":true,\"num\":0},\"data2\":{\"_placeholder\":true,\"num\":1}}]"
        let sendData = ["test" as AnyObject, ["data1": data, "data2": data2] as NSDictionary] as [AnyObject]
        let packet = SocketPacket.packetFromEmit(sendData as [AnyObject], id: -1, nsp: "/swift", ack: false)
>>>>>>> f982e756
        
        XCTAssertEqual(packet.packetString, expectedSendString)
        XCTAssertEqual(packet.binary, [data, data2])
    }
    
    func testEmitWithAck() {
        let expectedSendString = "2/swift,0[\"test\"]"
        let sendData = ["test"]
        let packet = SocketPacket.packetFromEmit(sendData, id: 0, nsp: "/swift", ack: false)
        
        XCTAssertEqual(packet.packetString, expectedSendString)
    }
    
    func testEmitDataWithAck() {
<<<<<<< HEAD
        let expectedSendString = "51-/swift,0[\"test\",{\"_placeholder\":1,\"num\":0}]"
        let sendData: [Any] = ["test", data]
        let packet = SocketPacket.packetFromEmit(sendData, id: 0, nsp: "/swift", ack: false)
=======
        let expectedSendString = "51-/swift,0[\"test\",{\"_placeholder\":true,\"num\":0}]"
        let sendData = ["test" as AnyObject, data as AnyObject] as [AnyObject]
        let packet = SocketPacket.packetFromEmit(sendData as [AnyObject], id: 0, nsp: "/swift", ack: false)
>>>>>>> f982e756
        
        XCTAssertEqual(packet.packetString, expectedSendString)
        XCTAssertEqual(packet.binary, [data])
    }
    
    // Acks
    func testEmptyAck() {
        let expectedSendString = "3/swift,0[]"
        let packet = SocketPacket.packetFromEmit([], id: 0, nsp: "/swift", ack: true)
        
        XCTAssertEqual(packet.packetString, expectedSendString)
    }
    
    func testNullAck() {
        let expectedSendString = "3/swift,0[null]"
        let sendData = [NSNull()]
        let packet = SocketPacket.packetFromEmit(sendData, id: 0, nsp: "/swift", ack: true)
        
        XCTAssertEqual(packet.packetString, expectedSendString)
    }
    
    func testStringAck() {
        let expectedSendString = "3/swift,0[\"test\"]"
        let sendData = ["test"]
        let packet = SocketPacket.packetFromEmit(sendData, id: 0, nsp: "/swift", ack: true)
        
        XCTAssertEqual(packet.packetString, expectedSendString)
    }
    
    func testJSONAck() {
        let expectedSendString = "3/swift,0[{\"test\":\"hello\",\"hello\":1,\"foobar\":true,\"null\":null}]"
        let sendData = [["foobar": true, "hello": 1, "test": "hello", "null": NSNull()]]
        let packet = SocketPacket.packetFromEmit(sendData, id: 0, nsp: "/swift", ack: true)
        
        XCTAssertEqual(packet.packetString, expectedSendString)
    }
    
    func testBinaryAck() {
        let expectedSendString = "61-/swift,0[{\"_placeholder\":true,\"num\":0}]"
        let sendData = [data]
        let packet = SocketPacket.packetFromEmit(sendData, id: 0, nsp: "/swift", ack: true)
        
        XCTAssertEqual(packet.packetString, expectedSendString)
        XCTAssertEqual(packet.binary, [data])
    }
    
    func testMultipleBinaryAck() {
        let expectedSendString = "62-/swift,0[{\"data2\":{\"_placeholder\":true,\"num\":0},\"data1\":{\"_placeholder\":true,\"num\":1}}]"
        let sendData = [["data1": data, "data2": data2]]
        let packet = SocketPacket.packetFromEmit(sendData, id: 0, nsp: "/swift", ack: true)
        
        XCTAssertEqual(packet.packetString, expectedSendString)
        XCTAssertEqual(packet.binary, [data2, data])
    }
}<|MERGE_RESOLUTION|>--- conflicted
+++ resolved
@@ -38,59 +38,35 @@
     }
     
     func testJSONEmit() {
-<<<<<<< HEAD
-        let expectedSendString = "2/swift,[\"test\",{\"test\":\"hello\",\"hello\":1,\"foobar\":1,\"null\":null}]"
+        let expectedSendString = "2/swift,[\"test\",{\"test\":\"hello\",\"hello\":1,\"foobar\":true,\"null\":null}]"
         let sendData: [Any] = ["test", ["foobar": true, "hello": 1, "test": "hello", "null": NSNull()] as NSDictionary]
         let packet = SocketPacket.packetFromEmit(sendData, id: -1, nsp: "/swift", ack: false)
-=======
-        let expectedSendString = "2/swift,[\"test\",{\"test\":\"hello\",\"hello\":1,\"foobar\":true,\"null\":null}]"
-        let sendData = ["test" as AnyObject, ["foobar": true, "hello": 1, "test": "hello", "null": NSNull()] as NSDictionary] as [AnyObject]
-        let packet = SocketPacket.packetFromEmit(sendData as [AnyObject], id: -1, nsp: "/swift", ack: false)
->>>>>>> f982e756
         
         XCTAssertEqual(packet.packetString, expectedSendString)
     }
     
     func testArrayEmit() {
-<<<<<<< HEAD
-        let expectedSendString = "2/swift,[\"test\",[\"hello\",1,{\"test\":\"test\"}]]"
+        let expectedSendString = "2/swift,[\"test\",[\"hello\",true,{\"test\":\"test\"}]]"
         let sendData: [Any] = ["test", ["hello", 1, ["test": "test"]]]
         let packet = SocketPacket.packetFromEmit(sendData, id: -1, nsp: "/swift", ack: false)
-=======
-        let expectedSendString = "2/swift,[\"test\",[\"hello\",true,{\"test\":\"test\"}]]"
-        let sendData = ["test", ["hello", 1, ["test": "test"]]] as [Any]
-        let packet = SocketPacket.packetFromEmit(sendData as [AnyObject], id: -1, nsp: "/swift", ack: false)
->>>>>>> f982e756
         
         
         XCTAssertEqual(packet.packetString, expectedSendString)
     }
     
     func testBinaryEmit() {
-<<<<<<< HEAD
-        let expectedSendString = "51-/swift,[\"test\",{\"_placeholder\":1,\"num\":0}]"
+        let expectedSendString = "51-/swift,[\"test\",{\"_placeholder\":true,\"num\":0}]"
         let sendData: [Any] = ["test", data]
         let packet = SocketPacket.packetFromEmit(sendData, id: -1, nsp: "/swift", ack: false)
-=======
-        let expectedSendString = "51-/swift,[\"test\",{\"_placeholder\":true,\"num\":0}]"
-        let sendData = ["test" as AnyObject, data as AnyObject] as [AnyObject]
-        let packet = SocketPacket.packetFromEmit(sendData as [AnyObject], id: -1, nsp: "/swift", ack: false)
->>>>>>> f982e756
         
         XCTAssertEqual(packet.packetString, expectedSendString)
         XCTAssertEqual(packet.binary, [data])
     }
     
     func testMultipleBinaryEmit() {
-<<<<<<< HEAD
-        let expectedSendString = "52-/swift,[\"test\",{\"data1\":{\"_placeholder\":1,\"num\":0},\"data2\":{\"_placeholder\":1,\"num\":1}}]"
+        let expectedSendString = "52-/swift,[\"test\",{\"data1\":{\"_placeholder\":true,\"num\":0},\"data2\":{\"_placeholder\":true,\"num\":1}}]"
         let sendData: [Any] = ["test", ["data1": data, "data2": data2] as NSDictionary]
         let packet = SocketPacket.packetFromEmit(sendData, id: -1, nsp: "/swift", ack: false)
-=======
-        let expectedSendString = "52-/swift,[\"test\",{\"data1\":{\"_placeholder\":true,\"num\":0},\"data2\":{\"_placeholder\":true,\"num\":1}}]"
-        let sendData = ["test" as AnyObject, ["data1": data, "data2": data2] as NSDictionary] as [AnyObject]
-        let packet = SocketPacket.packetFromEmit(sendData as [AnyObject], id: -1, nsp: "/swift", ack: false)
->>>>>>> f982e756
         
         XCTAssertEqual(packet.packetString, expectedSendString)
         XCTAssertEqual(packet.binary, [data, data2])
@@ -105,15 +81,9 @@
     }
     
     func testEmitDataWithAck() {
-<<<<<<< HEAD
-        let expectedSendString = "51-/swift,0[\"test\",{\"_placeholder\":1,\"num\":0}]"
+        let expectedSendString = "51-/swift,0[\"test\",{\"_placeholder\":true,\"num\":0}]"
         let sendData: [Any] = ["test", data]
         let packet = SocketPacket.packetFromEmit(sendData, id: 0, nsp: "/swift", ack: false)
-=======
-        let expectedSendString = "51-/swift,0[\"test\",{\"_placeholder\":true,\"num\":0}]"
-        let sendData = ["test" as AnyObject, data as AnyObject] as [AnyObject]
-        let packet = SocketPacket.packetFromEmit(sendData as [AnyObject], id: 0, nsp: "/swift", ack: false)
->>>>>>> f982e756
         
         XCTAssertEqual(packet.packetString, expectedSendString)
         XCTAssertEqual(packet.binary, [data])
