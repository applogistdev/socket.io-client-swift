--- conflicted
+++ resolved
@@ -130,14 +130,8 @@
     public func connect(timeoutAfter: Int, handleWith handler: (() -> Void)?) {
         assert(timeoutAfter >= 0, "Invalid timeout: \(timeoutAfter)")
 
-<<<<<<< HEAD
         guard status != .connected else {
-            DefaultSocketLogger.Logger.log("Tried connecting on an already connected socket",
-                type: logType)
-=======
-        guard status != .Connected else {
             DefaultSocketLogger.Logger.log("Tried connecting on an already connected socket", type: logType)
->>>>>>> 7e235973
             return
         }
 
@@ -154,15 +148,9 @@
         let time = dispatch_time(DISPATCH_TIME_NOW, Int64(timeoutAfter) * Int64(NSEC_PER_SEC))
 
         dispatch_after(time, handleQueue) {[weak self] in
-<<<<<<< HEAD
-            if let this = self where this.status != .connected && this.status != .closed {
-                this.status = .closed
+            if let this = self where this.status != .connected && this.status != .disconnected {
+                this.status = .disconnected
                 this.engine?.disconnect(reason: "Connect timeout")
-=======
-            if let this = self where this.status != .Connected && this.status != .Disconnected {
-                this.status = .Disconnected
-                this.engine?.disconnect("Connect timeout")
->>>>>>> 7e235973
 
                 handler?()
             }
@@ -198,19 +186,11 @@
     }
 
     func didDisconnect(reason: String) {
-<<<<<<< HEAD
-        guard status != .closed else { return }
+        guard status != .disconnected else { return }
 
         DefaultSocketLogger.Logger.log("Disconnected: %@", type: logType, args: reason)
 
-        status = .closed
-=======
-        guard status != .Disconnected else { return }
-
-        DefaultSocketLogger.Logger.log("Disconnected: %@", type: logType, args: reason)
-
-        status = .Disconnected
->>>>>>> 7e235973
+        status = .disconnected
         reconnects = false
 
         // Make sure the engine is actually dead.
@@ -221,7 +201,7 @@
     /// Disconnects the socket. Only reconnect the same socket if you know what you're doing.
     /// Will turn off automatic reconnects.
     public func disconnect() {
-        assert(status != .NotConnected, "Tried closing a NotConnected client")
+        assert(status != .notConnected, "Tried closing a NotConnected client")
         
         DefaultSocketLogger.Logger.log("Closing socket", type: logType)
 
@@ -288,21 +268,12 @@
     public func engineDidClose(reason: String) {
         waitingPackets.removeAll()
         
-<<<<<<< HEAD
-        if status != .closed {
+        if status != .disconnected {
             status = .notConnected
         }
 
-        if status == .closed || !reconnects {
+        if status == .disconnected || !reconnects {
             didDisconnect(reason: reason)
-=======
-        if status != .Disconnected {
-            status = .NotConnected
-        }
-
-        if status == .Disconnected || !reconnects {
-            didDisconnect(reason)
->>>>>>> 7e235973
         } else if !reconnecting {
             reconnecting = true
             tryReconnect(reason: reason)
