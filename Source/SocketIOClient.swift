//
//  SocketIOClient.swift
//  Socket.IO-Client-Swift
//
//  Created by Erik Little on 11/23/14.
//
//  Permission is hereby granted, free of charge, to any person obtaining a copy
//  of this software and associated documentation files (the "Software"), to deal
//  in the Software without restriction, including without limitation the rights
//  to use, copy, modify, merge, publish, distribute, sublicense, and/or sell
//  copies of the Software, and to permit persons to whom the Software is
//  furnished to do so, subject to the following conditions:
//
//  The above copyright notice and this permission notice shall be included in
//  all copies or substantial portions of the Software.
//
//  THE SOFTWARE IS PROVIDED "AS IS", WITHOUT WARRANTY OF ANY KIND, EXPRESS OR
//  IMPLIED, INCLUDING BUT NOT LIMITED TO THE WARRANTIES OF MERCHANTABILITY,
//  FITNESS FOR A PARTICULAR PURPOSE AND NONINFRINGEMENT. IN NO EVENT SHALL THE
//  AUTHORS OR COPYRIGHT HOLDERS BE LIABLE FOR ANY CLAIM, DAMAGES OR OTHER
//  LIABILITY, WHETHER IN AN ACTION OF CONTRACT, TORT OR OTHERWISE, ARISING FROM,
//  OUT OF OR IN CONNECTION WITH THE SOFTWARE OR THE USE OR OTHER DEALINGS IN
//  THE SOFTWARE.

import Foundation

public final class SocketIOClient : NSObject, SocketEngineClient, SocketParsable {
    public let socketURL: NSURL

    public private(set) var engine: SocketEngineSpec?
    public private(set) var status = SocketIOClientStatus.NotConnected {
        didSet {
            switch status {
            case .Connected:
                reconnecting = false
                currentReconnectAttempt = 0
            default:
                break
            }
        }
    }

    public var forceNew = false
    public var nsp = "/"
    public var config: SocketIOClientConfiguration
    public var reconnects = true
    public var reconnectWait = 10

    private let ackQueue = dispatch_queue_create("com.socketio.ackQueue", DISPATCH_QUEUE_SERIAL)
    private let emitQueue = dispatch_queue_create("com.socketio.emitQueue", DISPATCH_QUEUE_SERIAL)
    private let logType = "SocketIOClient"
    private let parseQueue = dispatch_queue_create("com.socketio.parseQueue", DISPATCH_QUEUE_SERIAL)

    private var anyHandler: ((SocketAnyEvent) -> Void)?
    private var currentReconnectAttempt = 0
    private var handlers = [SocketEventHandler]()
    private var ackHandlers = SocketAckManager()
    private var reconnecting = false

    private(set) var currentAck = -1
    private(set) var handleQueue = dispatch_get_main_queue()
    private(set) var reconnectAttempts = -1

    var waitingPackets = [SocketPacket]()
    
    public var sid: String? {
        return nsp + "#" + (engine?.sid ?? "")
    }
    
    /// Type safe way to create a new SocketIOClient. opts can be omitted
    public init(socketURL: NSURL, config: SocketIOClientConfiguration = []) {
        self.config = config
        self.socketURL = socketURL
        
<<<<<<< HEAD
        if socketURL.absoluteString?.hasPrefix("https://") ?? false {
            self.options.insertIgnore(.Secure(true))
=======
        if socketURL.absoluteString.hasPrefix("https://") {
            self.config.insert(.Secure(true))
>>>>>>> c364f6a8
        }
        
        for option in config {
            switch option {
            case let .Reconnects(reconnects):
                self.reconnects = reconnects
            case let .ReconnectAttempts(attempts):
                reconnectAttempts = attempts
            case let .ReconnectWait(wait):
                reconnectWait = abs(wait)
            case let .Nsp(nsp):
                self.nsp = nsp
            case let .Log(log):
                DefaultSocketLogger.Logger.log = log
            case let .Logger(logger):
                DefaultSocketLogger.Logger = logger
            case let .HandleQueue(queue):
                handleQueue = queue
            case let .ForceNew(force):
                forceNew = force
            default:
                continue
            }
        }
        
        self.config.insert(.Path("/socket.io/"), replacing: false)
        
        super.init()
    }
    
    /// Not so type safe way to create a SocketIOClient, meant for Objective-C compatiblity.
    /// If using Swift it's recommended to use `init(socketURL: NSURL, options: Set<SocketIOClientOption>)`
    public convenience init(socketURL: NSURL, config: NSDictionary?) {
        self.init(socketURL: socketURL, config: config?.toSocketConfiguration() ?? [])
    }

    deinit {
        DefaultSocketLogger.Logger.log("Client is being released", type: logType)
        engine?.disconnect("Client Deinit")
    }

    private func addEngine() -> SocketEngineSpec {
        DefaultSocketLogger.Logger.log("Adding engine", type: logType)

        engine = SocketEngine(client: self, url: socketURL, options: config)

        return engine!
    }

    /// Connect to the server.
    public func connect() {
        connect(timeoutAfter: 0, withTimeoutHandler: nil)
    }

    /// Connect to the server. If we aren't connected after timeoutAfter, call handler
    public func connect(timeoutAfter timeoutAfter: Int, withTimeoutHandler handler: (() -> Void)?) {
        assert(timeoutAfter >= 0, "Invalid timeout: \(timeoutAfter)")

        guard status != .Connected else {
            DefaultSocketLogger.Logger.log("Tried connecting on an already connected socket", type: logType)
            return
        }

        status = .Connecting

        if engine == nil || forceNew {
            addEngine().connect()
        } else {
            engine?.connect()
        }
        
        guard timeoutAfter != 0 else { return }

        let time = dispatch_time(DISPATCH_TIME_NOW, Int64(timeoutAfter) * Int64(NSEC_PER_SEC))

        dispatch_after(time, handleQueue) {[weak self] in
            if let this = self where this.status != .Connected && this.status != .Disconnected {
                this.status = .Disconnected
                this.engine?.disconnect("Connect timeout")

                handler?()
            }
        }
    }

    private func createOnAck(items: [AnyObject]) -> OnAckCallback {
        currentAck += 1

        return {[weak self, ack = currentAck] timeout, callback in
            if let this = self {
                dispatch_sync(this.ackQueue) {
                    this.ackHandlers.addAck(ack, callback: callback)
                }

                
                this._emit(items, ack: ack)

                if timeout != 0 {
                    let time = dispatch_time(DISPATCH_TIME_NOW, Int64(timeout * NSEC_PER_SEC))

                    dispatch_after(time, this.ackQueue) {
                        this.ackHandlers.timeoutAck(ack, onQueue: this.handleQueue)
                    }
                }
            }
        }
    }

    func didConnect() {
        DefaultSocketLogger.Logger.log("Socket connected", type: logType)
        status = .Connected

        // Don't handle as internal because something crazy could happen where
        // we disconnect before it's handled
        handleEvent("connect", data: [], isInternalMessage: false)
    }

    func didDisconnect(reason: String) {
        guard status != .Disconnected else { return }

        DefaultSocketLogger.Logger.log("Disconnected: %@", type: logType, args: reason)

        status = .Disconnected

        // Make sure the engine is actually dead.
        engine?.disconnect(reason)
        handleEvent("disconnect", data: [reason], isInternalMessage: true)
    }

    /// Disconnects the socket.
    public func disconnect() {
        assert(status != .NotConnected, "Tried closing a NotConnected client")
        
        DefaultSocketLogger.Logger.log("Closing socket", type: logType)

        didDisconnect("Disconnect")
    }

    /// Send a message to the server
    public func emit(event: String, _ items: AnyObject...) {
        emit(event, withItems: items)
    }

    /// Same as emit, but meant for Objective-C
    public func emit(event: String, withItems items: [AnyObject]) {
        guard status == .Connected else {
            handleEvent("error", data: ["Tried emitting \(event) when not connected"], isInternalMessage: true)
            return
        }
        
        _emit([event] + items)
    }

    /// Sends a message to the server, requesting an ack. Use the onAck method of SocketAckHandler to add
    /// an ack.
    public func emitWithAck(event: String, _ items: AnyObject...) -> OnAckCallback {
        return emitWithAck(event, withItems: items)
    }

    /// Same as emitWithAck, but for Objective-C
    public func emitWithAck(event: String, withItems items: [AnyObject]) -> OnAckCallback {
        return createOnAck([event] + items)
    }

    private func _emit(data: [AnyObject], ack: Int? = nil) {
        dispatch_async(emitQueue) {
            guard self.status == .Connected else {
                self.handleEvent("error", data: ["Tried emitting when not connected"], isInternalMessage: true)
                return
            }
            
            let packet = SocketPacket.packetFromEmit(data, id: ack ?? -1, nsp: self.nsp, ack: false)
            let str = packet.packetString
            
            DefaultSocketLogger.Logger.log("Emitting: %@", type: self.logType, args: str)
            
            self.engine?.send(str, withData: packet.binary)
        }
    }

    // If the server wants to know that the client received data
    func emitAck(ack: Int, withItems items: [AnyObject]) {
        dispatch_async(emitQueue) {
            if self.status == .Connected {
                let packet = SocketPacket.packetFromEmit(items, id: ack ?? -1, nsp: self.nsp, ack: true)
                let str = packet.packetString

                DefaultSocketLogger.Logger.log("Emitting Ack: %@", type: self.logType, args: str)

                self.engine?.send(str, withData: packet.binary)
            }
        }
    }

    public func engineDidClose(reason: String) {
        waitingPackets.removeAll()
        
        if status != .Disconnected {
            status = .NotConnected
        }

        if status == .Disconnected || !reconnects {
            didDisconnect(reason)
        } else if !reconnecting {
            reconnecting = true
            tryReconnectWithReason(reason)
        }
    }

    /// error
    public func engineDidError(reason: String) {
        DefaultSocketLogger.Logger.error("%@", type: logType, args: reason)

        handleEvent("error", data: [reason], isInternalMessage: true)
    }
    
    public func engineDidOpen(reason: String) {
        DefaultSocketLogger.Logger.log(reason, type: "SocketEngineClient")
    }

    // Called when the socket gets an ack for something it sent
    func handleAck(ack: Int, data: [AnyObject]) {
        guard status == .Connected else { return }

        DefaultSocketLogger.Logger.log("Handling ack: %@ with data: %@", type: logType, args: ack, data ?? "")

        dispatch_async(ackQueue) {
            self.ackHandlers.executeAck(ack, items: data, onQueue: self.handleQueue)
        }
    }

    /// Causes an event to be handled. Only use if you know what you're doing.
    public func handleEvent(event: String, data: [AnyObject], isInternalMessage: Bool, withAck ack: Int = -1) {
        guard status == .Connected || isInternalMessage else { return }

        DefaultSocketLogger.Logger.log("Handling event: %@ with data: %@", type: logType, args: event, data ?? "")

        dispatch_async(handleQueue) {
            self.anyHandler?(SocketAnyEvent(event: event, items: data))

            for handler in self.handlers where handler.event == event {
                handler.executeCallback(data, withAck: ack, withSocket: self)
            }
        }
    }

    /// Leaves nsp and goes back to /
    public func leaveNamespace() {
        if nsp != "/" {
            engine?.send("1\(nsp)", withData: [])
            nsp = "/"
        }
    }

    /// Joins namespace
    public func joinNamespace(namespace: String) {
        nsp = namespace

        if nsp != "/" {
            DefaultSocketLogger.Logger.log("Joining namespace", type: logType)
            engine?.send("0\(nsp)", withData: [])
        }
    }

    /// Removes handler(s) based on name
    public func off(event: String) {
        DefaultSocketLogger.Logger.log("Removing handler for event: %@", type: logType, args: event)

        handlers = handlers.filter({ $0.event != event })
    }

    /// Removes a handler with the specified UUID gotten from an `on` or `once`
    public func off(id id: NSUUID) {
        DefaultSocketLogger.Logger.log("Removing handler with id: %@", type: logType, args: id)

        handlers = handlers.filter({ $0.id != id })
    }

    /// Adds a handler for an event.
    /// Returns: A unique id for the handler
    public func on(event: String, callback: NormalCallback) -> NSUUID {
        DefaultSocketLogger.Logger.log("Adding handler for event: %@", type: logType, args: event)

        let handler = SocketEventHandler(event: event, id: NSUUID(), callback: callback)
        handlers.append(handler)

        return handler.id
    }

    /// Adds a single-use handler for an event.
    /// Returns: A unique id for the handler
    public func once(event: String, callback: NormalCallback) -> NSUUID {
        DefaultSocketLogger.Logger.log("Adding once handler for event: %@", type: logType, args: event)

        let id = NSUUID()

        let handler = SocketEventHandler(event: event, id: id) {[weak self] data, ack in
            guard let this = self else { return }
            this.off(id: id)
            callback(data, ack)
        }

        handlers.append(handler)

        return handler.id
    }

    /// Adds a handler that will be called on every event.
    public func onAny(handler: (SocketAnyEvent) -> Void) {
        anyHandler = handler
    }

    public func parseEngineMessage(msg: String) {
        DefaultSocketLogger.Logger.log("Should parse message: %@", type: "SocketIOClient", args: msg)

        dispatch_async(parseQueue) {
            self.parseSocketMessage(msg)
        }
    }

    public func parseEngineBinaryData(data: NSData) {
        dispatch_async(parseQueue) {
            self.parseBinaryData(data)
        }
    }

    /// Tries to reconnect to the server.
    public func reconnect() {
        guard !reconnecting else { return }
        
        engine?.disconnect("manual reconnect")
    }

    /// Removes all handlers.
    /// Can be used after disconnecting to break any potential remaining retain cycles.
    public func removeAllHandlers() {
        handlers.removeAll(keepCapacity: false)
    }

    private func tryReconnectWithReason(reason: String) {
        guard reconnecting else { return }

        DefaultSocketLogger.Logger.log("Starting reconnect", type: logType)
        handleEvent("reconnect", data: [reason], isInternalMessage: true)
        
        _tryReconnect()
    }

    private func _tryReconnect() {
        guard reconnecting else { return }

        if reconnectAttempts != -1 && currentReconnectAttempt + 1 > reconnectAttempts || !reconnects {
            return didDisconnect("Reconnect Failed")
        }

        DefaultSocketLogger.Logger.log("Trying to reconnect", type: logType)
        handleEvent("reconnectAttempt", data: [reconnectAttempts - currentReconnectAttempt],
            isInternalMessage: true)

        currentReconnectAttempt += 1
        connect()
        
        let time = dispatch_time(DISPATCH_TIME_NOW, Int64(UInt64(reconnectWait) * NSEC_PER_SEC))
        
        dispatch_after(time, dispatch_get_main_queue(), _tryReconnect)
    }
}

// Test extensions
extension SocketIOClient {
    var testHandlers: [SocketEventHandler] {
        return handlers
    }

    func setTestable() {
        status = .Connected
    }

    func setTestEngine(engine: SocketEngineSpec?) {
        self.engine = engine
    }

    func emitTest(event: String, _ data: AnyObject...) {
        _emit([event] + data)
    }
}<|MERGE_RESOLUTION|>--- conflicted
+++ resolved
@@ -72,13 +72,8 @@
         self.config = config
         self.socketURL = socketURL
         
-<<<<<<< HEAD
         if socketURL.absoluteString?.hasPrefix("https://") ?? false {
-            self.options.insertIgnore(.Secure(true))
-=======
-        if socketURL.absoluteString.hasPrefix("https://") {
             self.config.insert(.Secure(true))
->>>>>>> c364f6a8
         }
         
         for option in config {
