--- conflicted
+++ resolved
@@ -49,12 +49,8 @@
         return nsp + "#" + (engine?.sid ?? "")
     }
 
-<<<<<<< HEAD
+    private let ackQueue = DispatchQueue(label: "com.socketio.ackQueue", attributes: .serial)
     private let emitQueue = DispatchQueue(label: "com.socketio.emitQueue", attributes: .serial)
-=======
-    private let ackQueue = dispatch_queue_create("com.socketio.ackQueue", DISPATCH_QUEUE_SERIAL)
-    private let emitQueue = dispatch_queue_create("com.socketio.emitQueue", DISPATCH_QUEUE_SERIAL)
->>>>>>> dce28b2d
     private let logType = "SocketIOClient"
     private let parseQueue = DispatchQueue(label: "com.socketio.parseQueue", attributes: .serial)
 
@@ -65,12 +61,7 @@
     private var reconnecting = false
 
     private(set) var currentAck = -1
-<<<<<<< HEAD
-    // Handle queue also controls access to ackManager
     private(set) var handleQueue = DispatchQueue.main
-=======
-    private(set) var handleQueue = dispatch_get_main_queue()
->>>>>>> dce28b2d
     private(set) var reconnectAttempts = -1
 
     var waitingPackets = [SocketPacket]()
@@ -169,30 +160,21 @@
 
     private func createOnAck(_ items: [AnyObject]) -> OnAckCallback {
         currentAck += 1
-
+        
         return {[weak self, ack = currentAck] timeout, callback in
             if let this = self {
-<<<<<<< HEAD
-                this.handleQueue.sync() {
-=======
-                dispatch_sync(this.ackQueue) {
->>>>>>> dce28b2d
+                this.ackQueue.sync() {
                     this.ackHandlers.addAck(ack, callback: callback)
                 }
-
+                
                 
                 this._emit(items, ack: ack)
-
+                
                 if timeout != 0 {
                     let time = DispatchTime.now() + Double(Int64(timeout * NSEC_PER_SEC)) / Double(NSEC_PER_SEC)
-
-<<<<<<< HEAD
+                    
                     this.handleQueue.after(when: time) {
-                        this.ackHandlers.timeoutAck(ack)
-=======
-                    dispatch_after(time, this.ackQueue) {
                         this.ackHandlers.timeoutAck(ack, onQueue: this.handleQueue)
->>>>>>> dce28b2d
                     }
                 }
             }
@@ -317,13 +299,8 @@
 
         DefaultSocketLogger.Logger.log("Handling ack: %@ with data: %@", type: logType, args: ack, data)
 
-<<<<<<< HEAD
         handleQueue.async() {
-            self.ackHandlers.executeAck(ack, items: data)
-=======
-        dispatch_async(ackQueue) {
-            self.ackHandlers.executeAck(ack, items: data, onQueue: self.handleQueue)
->>>>>>> dce28b2d
+            self.ackHandlers.executeAck(ack, with: data, onQueue: self.handleQueue)
         }
     }
 
