//////////////////////////////////////////////////////////////////////////////////////////////////
//
//  Websocket.swift
//
//  Created by Dalton Cherry on 7/16/14.
//  Copyright (c) 2014-2015 Dalton Cherry.
//
//  Licensed under the Apache License, Version 2.0 (the "License");
//  you may not use this file except in compliance with the License.
//  You may obtain a copy of the License at
//
//  http://www.apache.org/licenses/LICENSE-2.0
//
//  Unless required by applicable law or agreed to in writing, software
//  distributed under the License is distributed on an "AS IS" BASIS,
//  WITHOUT WARRANTIES OR CONDITIONS OF ANY KIND, either express or implied.
//  See the License for the specific language governing permissions and
//  limitations under the License.
//
//////////////////////////////////////////////////////////////////////////////////////////////////

import Foundation
import CoreFoundation
import Security

public protocol WebSocketDelegate: class {
    func websocketDidConnect(socket: WebSocket)
    func websocketDidDisconnect(socket: WebSocket, error: NSError?)
    func websocketDidReceiveMessage(socket: WebSocket, text: String)
    func websocketDidReceiveData(socket: WebSocket, data: NSData)
}

public protocol WebSocketPongDelegate: class {
    func websocketDidReceivePong(socket: WebSocket)
}

public class WebSocket : NSObject, NSStreamDelegate {
    
    enum OpCode : UInt8 {
        case ContinueFrame = 0x0
        case TextFrame = 0x1
        case BinaryFrame = 0x2
        //3-7 are reserved.
        case ConnectionClose = 0x8
        case Ping = 0x9
        case Pong = 0xA
        //B-F reserved.
    }
    
    public enum CloseCode : UInt16 {
        case Normal                 = 1000
        case GoingAway              = 1001
        case ProtocolError          = 1002
        case ProtocolUnhandledType  = 1003
        // 1004 reserved.
        case NoStatusReceived       = 1005
        //1006 reserved.
        case Encoding               = 1007
        case PolicyViolated         = 1008
        case MessageTooBig          = 1009
    }
    
    public static let ErrorDomain = "WebSocket"
    
    enum InternalErrorCode : UInt16 {
        // 0-999 WebSocket status codes not used
        case OutputStreamWriteError  = 1
    }
    
    //Where the callback is executed. It defaults to the main UI thread queue.
    public var queue            = dispatch_get_main_queue()
    
    var optionalProtocols       : [String]?
    //Constant Values.
    let headerWSUpgradeName     = "Upgrade"
    let headerWSUpgradeValue    = "websocket"
    let headerWSHostName        = "Host"
    let headerWSConnectionName  = "Connection"
    let headerWSConnectionValue = "Upgrade"
    let headerWSProtocolName    = "Sec-WebSocket-Protocol"
    let headerWSVersionName     = "Sec-WebSocket-Version"
    let headerWSVersionValue    = "13"
    let headerWSKeyName         = "Sec-WebSocket-Key"
    let headerOriginName        = "Origin"
    let headerWSAcceptName      = "Sec-WebSocket-Accept"
    let BUFFER_MAX              = 4096
    let FinMask: UInt8          = 0x80
    let OpCodeMask: UInt8       = 0x0F
    let RSVMask: UInt8          = 0x70
    let MaskMask: UInt8         = 0x80
    let PayloadLenMask: UInt8   = 0x7F
    let MaxFrameSize: Int       = 32
    
    class WSResponse {
        var isFin = false
        var code: OpCode = .ContinueFrame
        var bytesLeft = 0
        var frameCount = 0
        var buffer: NSMutableData?
    }
    
    public weak var delegate: WebSocketDelegate?
    public weak var pongDelegate: WebSocketPongDelegate?
    public var onConnect: ((Void) -> Void)?
    public var onDisconnect: ((NSError?) -> Void)?
    public var onText: ((String) -> Void)?
    public var onData: ((NSData) -> Void)?
    public var onPong: ((Void) -> Void)?
    public var headers = [String: String]()
    public var voipEnabled = false
    public var selfSignedSSL = false
    #if swift(>=3)
    #else
    public var security: SSLSecurity?
    #endif
    public var enabledSSLCipherSuites: [SSLCipherSuite]?
    public var origin: String?
    public var isConnected :Bool {
        return connected
    }
    public var currentURL: NSURL {return url}
    private var url: NSURL
    private var inputStream: NSInputStream?
    private var outputStream: NSOutputStream?
    private var connected = false
    private var isCreated = false
    private var writeQueue = NSOperationQueue()
    private var readStack = [WSResponse]()
    private var inputQueue = [NSData]()
    private var fragBuffer: NSData?
    private var certValidated = false
    private var didDisconnect = false
    private var readyToWrite = false
    private let mutex = NSLock()
    private var canDispatch: Bool {
        mutex.lock()
        let canWork = readyToWrite
        mutex.unlock()
        return canWork
    }
    //the shared processing queue used for all websocket
    private static let sharedWorkQueue = dispatch_queue_create("com.vluxe.starscream.websocket", DISPATCH_QUEUE_SERIAL)
    
    //used for setting protocols.
    public init(url: NSURL, protocols: [String]? = nil) {
        self.url = url
        self.origin = url.absoluteString
        writeQueue.maxConcurrentOperationCount = 1
        optionalProtocols = protocols
    }
    
    ///Connect to the websocket server on a background thread
    public func connect() {
        guard !isCreated else { return }
        didDisconnect = false
        isCreated = true
        createHTTPRequest()
        isCreated = false
    }
    
    /**
     Disconnect from the server. I send a Close control frame to the server, then expect the server to respond with a Close control frame and close the socket from its end. I notify my delegate once the socket has been closed.
     
     If you supply a non-nil `forceTimeout`, I wait at most that long (in seconds) for the server to close the socket. After the timeout expires, I close the socket and notify my delegate.
     
     If you supply a zero (or negative) `forceTimeout`, I immediately close the socket (without sending a Close control frame) and notify my delegate.
     
     - Parameter forceTimeout: Maximum time to wait for the server to close the socket.
     */
    public func disconnect(forceTimeout forceTimeout: NSTimeInterval? = nil) {
        switch forceTimeout {
        case .some(let seconds) where seconds > 0:
            dispatch_after(dispatch_time(DISPATCH_TIME_NOW, Int64(seconds * Double(NSEC_PER_SEC))), queue) { [weak self] in
                self?.disconnectStream(nil)
            }
            fallthrough
        case .none:
            writeError(CloseCode.Normal.rawValue)
            
        default:
            self.disconnectStream(nil)
            break
        }
    }
    
    /**
     Write a string to the websocket. This sends it as a text frame.
     
     If you supply a non-nil completion block, I will perform it when the write completes.
     - parameter str:        The string to write.
     - parameter completion: The (optional) completion handler.
     */
    public func writeString(str: String, completion: (() -> ())? = nil) {
        guard isConnected else { return }
<<<<<<< HEAD
        dequeueWrite(str.data(usingEncoding: NSUTF8StringEncoding)!, code: .TextFrame)
=======
        dequeueWrite(str.dataUsingEncoding(NSUTF8StringEncoding)!, code: .TextFrame, writeCompletion: completion)
>>>>>>> ed3d4900
    }
    
    /**
     Write binary data to the websocket. This sends it as a binary frame.
     
     If you supply a non-nil completion block, I will perform it when the write completes.
     - parameter data:       The data to write.
     - parameter completion: The (optional) completion handler.
     */
    public func writeData(data: NSData, completion: (() -> ())? = nil) {
        guard isConnected else { return }
        dequeueWrite(data, code: .BinaryFrame, writeCompletion: completion)
    }
    
    //write a   ping   to the websocket. This sends it as a  control frame.
    //yodel a   sound  to the planet.    This sends it as an astroid. http://youtu.be/Eu5ZJELRiJ8?t=42s
    public func writePing(data: NSData, completion: (() -> ())? = nil) {
        guard isConnected else { return }
        dequeueWrite(data, code: .Ping, writeCompletion: completion)
    }
    
    //private method that starts the connection
    private func createHTTPRequest() {
        
        let urlRequest = CFHTTPMessageCreateRequest(kCFAllocatorDefault, "GET",
                                                    url, kCFHTTPVersion1_1).takeRetainedValue()
        
        var port = url.port
        if port == nil {
            if ["wss", "https"].contains(url.scheme) {
                port = 443
            } else {
                port = 80
            }
        }
        addHeader(urlRequest, key: headerWSUpgradeName, val: headerWSUpgradeValue)
        addHeader(urlRequest, key: headerWSConnectionName, val: headerWSConnectionValue)
        if let protocols = optionalProtocols {
            addHeader(urlRequest, key: headerWSProtocolName, val: protocols.joined(separator: ","))
        }
        addHeader(urlRequest, key: headerWSVersionName, val: headerWSVersionValue)
        addHeader(urlRequest, key: headerWSKeyName, val: generateWebSocketKey())
        if let origin = origin {
            addHeader(urlRequest, key: headerOriginName, val: origin)
        }
        addHeader(urlRequest, key: headerWSHostName, val: "\(url.host!):\(port!)")
        for (key,value) in headers {
            addHeader(urlRequest, key: key, val: value)
        }
        if let cfHTTPMessage = CFHTTPMessageCopySerializedMessage(urlRequest) {
            let serializedRequest = cfHTTPMessage.takeRetainedValue()
            initStreamsWithData(serializedRequest, Int(port!))
        }
    }
    
    //Add a header to the CFHTTPMessage by using the NSString bridges to CFString
    private func addHeader(urlRequest: CFHTTPMessage, key: NSString, val: NSString) {
        CFHTTPMessageSetHeaderFieldValue(urlRequest, key, val)
    }
    
    //generate a websocket key as needed in rfc
    private func generateWebSocketKey() -> String {
        var key = ""
        let seed = 16
        for _ in 0..<seed {
            let uni = UnicodeScalar(UInt32(97 + arc4random_uniform(25)))
            key += "\(Character(uni))"
        }
        let data = key.data(usingEncoding: NSUTF8StringEncoding)
        let baseKey = data?.base64EncodedString(NSDataBase64EncodingOptions(rawValue: 0))
        return baseKey!
    }
    
    //Start the stream connection and write the data to the output stream
    private func initStreamsWithData(data: NSData, _ port: Int) {
        //higher level API we will cut over to at some point
        //NSStream.getStreamsToHostWithName(url.host, port: url.port.integerValue, inputStream: &inputStream, outputStream: &outputStream)
        
        var readStream: Unmanaged<CFReadStream>?
        var writeStream: Unmanaged<CFWriteStream>?
        let h: NSString = url.host!
        CFStreamCreatePairWithSocketToHost(nil, h, UInt32(port), &readStream, &writeStream)
        inputStream = readStream!.takeRetainedValue()
        outputStream = writeStream!.takeRetainedValue()
        guard let inStream = inputStream, let outStream = outputStream else { return }
        inStream.delegate = self
        outStream.delegate = self
        if ["wss", "https"].contains(url.scheme) {
            inStream.setProperty(NSStreamSocketSecurityLevelNegotiatedSSL, forKey: NSStreamSocketSecurityLevelKey)
            outStream.setProperty(NSStreamSocketSecurityLevelNegotiatedSSL, forKey: NSStreamSocketSecurityLevelKey)
        } else {
            certValidated = true //not a https session, so no need to check SSL pinning
        }
        if voipEnabled {
            inStream.setProperty(NSStreamNetworkServiceTypeVoIP, forKey: NSStreamNetworkServiceType)
            outStream.setProperty(NSStreamNetworkServiceTypeVoIP, forKey: NSStreamNetworkServiceType)
        }
        if selfSignedSSL {
            let settings: [NSObject: NSObject] = [kCFStreamSSLValidatesCertificateChain: NSNumber(bool:false), kCFStreamSSLPeerName: kCFNull]
            inStream.setProperty(settings, forKey: kCFStreamPropertySSLSettings as String)
            outStream.setProperty(settings, forKey: kCFStreamPropertySSLSettings as String)
        }
        #if swift(>=3)
        #else
        if let cipherSuites = self.enabledSSLCipherSuites {
            if let sslContextIn = CFReadStreamCopyProperty(inputStream, kCFStreamPropertySSLContext) as! SSLContextRef?,
                sslContextOut = CFWriteStreamCopyProperty(outputStream, kCFStreamPropertySSLContext) as! SSLContextRef? {
                let resIn = SSLSetEnabledCiphers(sslContextIn, cipherSuites, cipherSuites.count)
                let resOut = SSLSetEnabledCiphers(sslContextOut, cipherSuites, cipherSuites.count)
                if resIn != errSecSuccess {
                    let error = self.errorWithDetail("Error setting ingoing cypher suites", code: UInt16(resIn))
                    disconnectStream(error)
                    return
                }
                if resOut != errSecSuccess {
                    let error = self.errorWithDetail("Error setting outgoing cypher suites", code: UInt16(resOut))
                    disconnectStream(error)
                    return
                }
            }
        }
        #endif
        CFReadStreamSetDispatchQueue(inStream, WebSocket.sharedWorkQueue)
        CFWriteStreamSetDispatchQueue(outStream, WebSocket.sharedWorkQueue)
        inStream.open()
        outStream.open()
        
        self.mutex.lock()
        self.readyToWrite = true
        self.mutex.unlock()
        
        let bytes = UnsafePointer<UInt8>(data.bytes)
        var timeout = 5000000 //wait 5 seconds before giving up
        writeQueue.addOperation { [weak self] in
            while !outStream.hasSpaceAvailable {
                usleep(100) //wait until the socket is ready
                timeout -= 100
                if timeout < 0 {
                    self?.cleanupStream()
                    self?.doDisconnect(self?.errorWithDetail("write wait timed out", code: 2))
                    return
                } else if outStream.streamError != nil {
                    return //disconnectStream will be called.
                }
            }
            outStream.write(bytes, maxLength: data.length)
        }
    }
    //delegate for the stream methods. Processes incoming bytes
    public func stream(aStream: NSStream, handle eventCode: NSStreamEvent) {
        #if swift(>=3)
        #else
        if let sec = security where !certValidated && [.HasBytesAvailable, .HasSpaceAvailable].contains(eventCode) {
            let possibleTrust: AnyObject? = aStream.property(forKey: kCFStreamPropertySSLPeerTrust as String)
            if let trust: AnyObject = possibleTrust {
                let domain: AnyObject? = aStream.property(forKey: kCFStreamSSLPeerName as String)
                if sec.isValid(trust as! SecTrustRef, domain: domain as! String?) {
                    certValidated = true
                } else {
                    let error = errorWithDetail("Invalid SSL certificate", code: 1)
                    disconnectStream(error)
                    return
                }
            }
        }
        #endif
        if eventCode == .hasBytesAvailable {
            if aStream == inputStream {
                processInputStream()
            }
        } else if eventCode == .errorOccurred {
            disconnectStream(aStream.streamError)
        } else if eventCode == .endEncountered {
            disconnectStream(nil)
        }
    }
    //disconnect the stream object
    private func disconnectStream(error: NSError?) {
        if error == nil {
            writeQueue.waitUntilAllOperationsAreFinished()
        } else {
            writeQueue.cancelAllOperations()
        }
        cleanupStream()
        doDisconnect(error)
    }
    
    private func cleanupStream() {
        outputStream?.delegate = nil
        inputStream?.delegate = nil
        if let stream = inputStream {
            CFReadStreamSetDispatchQueue(stream, nil)
            stream.close()
        }
        if let stream = outputStream {
            CFWriteStreamSetDispatchQueue(stream, nil)
            stream.close()
        }
        outputStream = nil
        inputStream = nil
    }
    
    ///handles the incoming bytes and sending them to the proper processing method
    private func processInputStream() {
        let buf = NSMutableData(capacity: BUFFER_MAX)
        let buffer = UnsafeMutablePointer<UInt8>(buf!.bytes)
        let length = inputStream!.read(buffer, maxLength: BUFFER_MAX)
        
        guard length > 0 else { return }
        var process = false
        if inputQueue.count == 0 {
            process = true
        }
        inputQueue.append(NSData(bytes: buffer, length: length))
        if process {
            dequeueInput()
        }
    }
    ///dequeue the incoming input so it is processed in order
    private func dequeueInput() {
        guard !inputQueue.isEmpty else { return }
        
        let data = inputQueue[0]
        var work = data
        if let fragBuffer = fragBuffer {
            let combine = NSMutableData(data: fragBuffer)
            combine.append(data)
            work = combine
            self.fragBuffer = nil
        }
        let buffer = UnsafePointer<UInt8>(work.bytes)
        let length = work.length
        if !connected {
            processTCPHandshake(buffer, bufferLen: length)
        } else {
            processRawMessage(buffer, bufferLen: length)
        }
        inputQueue = inputQueue.filter{$0 != data}
        dequeueInput()
    }
    
    //handle checking the inital connection status
    private func processTCPHandshake(buffer: UnsafePointer<UInt8>, bufferLen: Int) {
        let code = processHTTP(buffer, bufferLen: bufferLen)
        switch code {
        case 0:
            connected = true
            guard canDispatch else {return}
            dispatch_async(queue) { [weak self] in
                guard let s = self else { return }
                s.onConnect?()
                s.delegate?.websocketDidConnect(s)
            }
        case -1:
            fragBuffer = NSData(bytes: buffer, length: bufferLen)
        break //do nothing, we are going to collect more data
        default:
            doDisconnect(errorWithDetail("Invalid HTTP upgrade", code: UInt16(code)))
        }
    }
    ///Finds the HTTP Packet in the TCP stream, by looking for the CRLF.
    private func processHTTP(buffer: UnsafePointer<UInt8>, bufferLen: Int) -> Int {
        let CRLFBytes = [UInt8(ascii: "\r"), UInt8(ascii: "\n"), UInt8(ascii: "\r"), UInt8(ascii: "\n")]
        var k = 0
        var totalSize = 0
        for i in 0..<bufferLen {
            if buffer[i] == CRLFBytes[k] {
                k += 1
                if k == 3 {
                    totalSize = i + 1
                    break
                }
            } else {
                k = 0
            }
        }
        if totalSize > 0 {
            let code = validateResponse(buffer, bufferLen: totalSize)
            if code != 0 {
                return code
            }
            totalSize += 1 //skip the last \n
            let restSize = bufferLen - totalSize
            if restSize > 0 {
                processRawMessage((buffer+totalSize),bufferLen: restSize)
            }
            return 0 //success
        }
        return -1 //was unable to find the full TCP header
    }
    
    ///validates the HTTP is a 101 as per the RFC spec
    private func validateResponse(buffer: UnsafePointer<UInt8>, bufferLen: Int) -> Int {
        let response = CFHTTPMessageCreateEmpty(kCFAllocatorDefault, false).takeRetainedValue()
        CFHTTPMessageAppendBytes(response, buffer, bufferLen)
        let code = CFHTTPMessageGetResponseStatusCode(response)
        if code != 101 {
            return code
        }
        if let cfHeaders = CFHTTPMessageCopyAllHeaderFields(response) {
            let headers = cfHeaders.takeRetainedValue() as NSDictionary
            if let acceptKey = headers[headerWSAcceptName] as? NSString {
                if acceptKey.length > 0 {
                    return 0
                }
            }
        }
        return -1
    }
    
    ///read a 16 bit big endian value from a buffer
    private static func readUint16(buffer: UnsafePointer<UInt8>, offset: Int) -> UInt16 {
        return (UInt16(buffer[offset + 0]) << 8) | UInt16(buffer[offset + 1])
    }
    
    ///read a 64 bit big endian value from a buffer
    private static func readUint64(buffer: UnsafePointer<UInt8>, offset: Int) -> UInt64 {
        var value = UInt64(0)
        for i in 0...7 {
            value = (value << 8) | UInt64(buffer[offset + i])
        }
        return value
    }
    
    ///write a 16 bit big endian value to a buffer
    private static func writeUint16(buffer: UnsafeMutablePointer<UInt8>, offset: Int, value: UInt16) {
        buffer[offset + 0] = UInt8(value >> 8)
        buffer[offset + 1] = UInt8(value & 0xff)
    }
    
    ///write a 64 bit big endian value to a buffer
    private static func writeUint64(buffer: UnsafeMutablePointer<UInt8>, offset: Int, value: UInt64) {
        for i in 0...7 {
            buffer[offset + i] = UInt8((value >> (8*UInt64(7 - i))) & 0xff)
        }
    }
    
    ///process the websocket data
    private func processRawMessage(buffer: UnsafePointer<UInt8>, bufferLen: Int) {
        let response = readStack.last
        if response != nil && bufferLen < 2  {
            fragBuffer = NSData(bytes: buffer, length: bufferLen)
            return
        }
        if let response = response where response.bytesLeft > 0 {
            var len = response.bytesLeft
            var extra = bufferLen - response.bytesLeft
            if response.bytesLeft > bufferLen {
                len = bufferLen
                extra = 0
            }
            response.bytesLeft -= len
            response.buffer?.append(NSData(bytes: buffer, length: len))
            processResponse(response)
            let offset = bufferLen - extra
            if extra > 0 {
                processExtra((buffer+offset), bufferLen: extra)
            }
            return
        } else {
            let isFin = (FinMask & buffer[0])
            let receivedOpcode = OpCode(rawValue: (OpCodeMask & buffer[0]))
            let isMasked = (MaskMask & buffer[1])
            let payloadLen = (PayloadLenMask & buffer[1])
            var offset = 2
            if (isMasked > 0 || (RSVMask & buffer[0]) > 0) && receivedOpcode != .Pong {
                let errCode = CloseCode.ProtocolError.rawValue
                doDisconnect(errorWithDetail("masked and rsv data is not currently supported", code: errCode))
                writeError(errCode)
                return
            }
            let isControlFrame = (receivedOpcode == .ConnectionClose || receivedOpcode == .Ping)
            if !isControlFrame && (receivedOpcode != .BinaryFrame && receivedOpcode != .ContinueFrame &&
                receivedOpcode != .TextFrame && receivedOpcode != .Pong) {
                let errCode = CloseCode.ProtocolError.rawValue
                doDisconnect(errorWithDetail("unknown opcode: \(receivedOpcode)", code: errCode))
                writeError(errCode)
                return
            }
            if isControlFrame && isFin == 0 {
                let errCode = CloseCode.ProtocolError.rawValue
                doDisconnect(errorWithDetail("control frames can't be fragmented", code: errCode))
                writeError(errCode)
                return
            }
            if receivedOpcode == .ConnectionClose {
                var code = CloseCode.Normal.rawValue
                if payloadLen == 1 {
                    code = CloseCode.ProtocolError.rawValue
                } else if payloadLen > 1 {
                    code = WebSocket.readUint16(buffer, offset: offset)
                    if code < 1000 || (code > 1003 && code < 1007) || (code > 1011 && code < 3000) {
                        code = CloseCode.ProtocolError.rawValue
                    }
                    offset += 2
                }
                if payloadLen > 2 {
                    let len = Int(payloadLen-2)
                    if len > 0 {
                        let bytes = UnsafePointer<UInt8>((buffer+offset))
                        let str: NSString? = NSString(data: NSData(bytes: bytes, length: len), encoding: NSUTF8StringEncoding)
                        if str == nil {
                            code = CloseCode.ProtocolError.rawValue
                        }
                    }
                }
                doDisconnect(errorWithDetail("connection closed by server", code: code))
                writeError(code)
                return
            }
            if isControlFrame && payloadLen > 125 {
                writeError(CloseCode.ProtocolError.rawValue)
                return
            }
            var dataLength = UInt64(payloadLen)
            if dataLength == 127 {
                dataLength = WebSocket.readUint64(buffer, offset: offset)
                offset += sizeof(UInt64)
            } else if dataLength == 126 {
                dataLength = UInt64(WebSocket.readUint16(buffer, offset: offset))
                offset += sizeof(UInt16)
            }
            if bufferLen < offset || UInt64(bufferLen - offset) < dataLength {
                fragBuffer = NSData(bytes: buffer, length: bufferLen)
                return
            }
            var len = dataLength
            if dataLength > UInt64(bufferLen) {
                len = UInt64(bufferLen-offset)
            }
            let data: NSData
            if len < 0 {
                len = 0
                data = NSData()
            } else {
                data = NSData(bytes: UnsafePointer<UInt8>((buffer+offset)), length: Int(len))
            }
            if receivedOpcode == .Pong {
                if canDispatch {
                    dispatch_async(queue) { [weak self] in
                        guard let s = self else { return }
                        s.onPong?()
                        s.pongDelegate?.websocketDidReceivePong(s)
                    }
                }
                let step = Int(offset+numericCast(len))
                let extra = bufferLen-step
                if extra > 0 {
                    processRawMessage((buffer+step), bufferLen: extra)
                }
                return
            }
            var response = readStack.last
            if isControlFrame {
                response = nil //don't append pings
            }
            if isFin == 0 && receivedOpcode == .ContinueFrame && response == nil {
                let errCode = CloseCode.ProtocolError.rawValue
                doDisconnect(errorWithDetail("continue frame before a binary or text frame", code: errCode))
                writeError(errCode)
                return
            }
            var isNew = false
            if response == nil {
                if receivedOpcode == .ContinueFrame  {
                    let errCode = CloseCode.ProtocolError.rawValue
                    doDisconnect(errorWithDetail("first frame can't be a continue frame",
                        code: errCode))
                    writeError(errCode)
                    return
                }
                isNew = true
                response = WSResponse()
                response!.code = receivedOpcode!
                response!.bytesLeft = Int(dataLength)
                response!.buffer = NSMutableData(data: data)
            } else {
                if receivedOpcode == .ContinueFrame  {
                    response!.bytesLeft = Int(dataLength)
                } else {
                    let errCode = CloseCode.ProtocolError.rawValue
                    doDisconnect(errorWithDetail("second and beyond of fragment message must be a continue frame",
                        code: errCode))
                    writeError(errCode)
                    return
                }
                response!.buffer!.append(data)
            }
            if let response = response {
                response.bytesLeft -= Int(len)
                response.frameCount += 1
                response.isFin = isFin > 0 ? true : false
                if isNew {
                    readStack.append(response)
                }
                processResponse(response)
            }
            
            let step = Int(offset+numericCast(len))
            let extra = bufferLen-step
            if extra > 0 {
                processExtra((buffer+step), bufferLen: extra)
            }
        }
        
    }
    
    ///process the extra of a buffer
    private func processExtra(buffer: UnsafePointer<UInt8>, bufferLen: Int) {
        if bufferLen < 2 {
            fragBuffer = NSData(bytes: buffer, length: bufferLen)
        } else {
            processRawMessage(buffer, bufferLen: bufferLen)
        }
    }
    
    ///process the finished response of a buffer
    private func processResponse(response: WSResponse) -> Bool {
        if response.isFin && response.bytesLeft <= 0 {
            if response.code == .Ping {
                let data = response.buffer! //local copy so it is perverse for writing
                dequeueWrite(data, code: OpCode.Pong)
            } else if response.code == .TextFrame {
                let str: NSString? = NSString(data: response.buffer!, encoding: NSUTF8StringEncoding)
                if str == nil {
                    writeError(CloseCode.Encoding.rawValue)
                    return false
                }
                if canDispatch {
                    dispatch_async(queue) { [weak self] in
                        guard let s = self else { return }
                        s.onText?(str! as String)
                        s.delegate?.websocketDidReceiveMessage(s, text: str! as String)
                    }
                }
            } else if response.code == .BinaryFrame {
                if canDispatch {
                    let data = response.buffer! //local copy so it is perverse for writing
                    dispatch_async(queue) { [weak self] in
                        guard let s = self else { return }
                        s.onData?(data)
                        s.delegate?.websocketDidReceiveData(s, data: data)
                    }
                }
            }
            readStack.removeLast()
            return true
        }
        return false
    }
    
    ///Create an error
    private func errorWithDetail(detail: String, code: UInt16) -> NSError {
        var details = [String: String]()
        details[NSLocalizedDescriptionKey] =  detail
        return NSError(domain: WebSocket.ErrorDomain, code: Int(code), userInfo: details)
    }
    
    ///write a an error to the socket
    private func writeError(code: UInt16) {
        let buf = NSMutableData(capacity: sizeof(UInt16))
        let buffer = UnsafeMutablePointer<UInt8>(buf!.bytes)
        WebSocket.writeUint16(buffer, offset: 0, value: code)
        dequeueWrite(NSData(bytes: buffer, length: sizeof(UInt16)), code: .ConnectionClose)
    }
    ///used to write things to the stream
<<<<<<< HEAD
    private func dequeueWrite(data: NSData, code: OpCode) {
        writeQueue.addOperation { [weak self] in
=======
    private func dequeueWrite(data: NSData, code: OpCode, writeCompletion: (() -> ())? = nil) {
        writeQueue.addOperationWithBlock { [weak self] in
>>>>>>> ed3d4900
            //stream isn't ready, let's wait
            guard let s = self else { return }
            var offset = 2
            let bytes = UnsafeMutablePointer<UInt8>(data.bytes)
            let dataLength = data.length
            let frame = NSMutableData(capacity: dataLength + s.MaxFrameSize)
            let buffer = UnsafeMutablePointer<UInt8>(frame!.mutableBytes)
            buffer[0] = s.FinMask | code.rawValue
            if dataLength < 126 {
                buffer[1] = CUnsignedChar(dataLength)
            } else if dataLength <= Int(UInt16.max) {
                buffer[1] = 126
                WebSocket.writeUint16(buffer, offset: offset, value: UInt16(dataLength))
                offset += sizeof(UInt16)
            } else {
                buffer[1] = 127
                WebSocket.writeUint64(buffer, offset: offset, value: UInt64(dataLength))
                offset += sizeof(UInt64)
            }
            buffer[1] |= s.MaskMask
            let maskKey = UnsafeMutablePointer<UInt8>(buffer + offset)
            SecRandomCopyBytes(kSecRandomDefault, Int(sizeof(UInt32)), maskKey)
            offset += sizeof(UInt32)
            
            for i in 0..<dataLength {
                buffer[offset] = bytes[i] ^ maskKey[i % sizeof(UInt32)]
                offset += 1
            }
            var total = 0
            while true {
                guard let outStream = s.outputStream else { break }
                let writeBuffer = UnsafePointer<UInt8>(frame!.bytes+total)
                let len = outStream.write(writeBuffer, maxLength: offset-total)
                if len < 0 {
                    var error: NSError?
                    if let streamError = outStream.streamError {
                        error = streamError
                    } else {
                        let errCode = InternalErrorCode.OutputStreamWriteError.rawValue
                        error = s.errorWithDetail("output stream error during write", code: errCode)
                    }
                    s.doDisconnect(error)
                    break
                } else {
                    total += len
                }
                if total >= offset {
                    if let queue = self?.queue, callback = writeCompletion {
                        dispatch_async(queue) {
                            callback()
                        }
                    }
                    
                    break
                }
            }
            
        }
    }
    
    ///used to preform the disconnect delegate
    private func doDisconnect(error: NSError?) {
        guard !didDisconnect else { return }
        didDisconnect = true
        connected = false
        guard canDispatch else {return}
        dispatch_async(queue) { [weak self] in
            guard let s = self else { return }
            s.onDisconnect?(error)
            s.delegate?.websocketDidDisconnect(s, error: error)
        }
    }
    
    deinit {
        mutex.lock()
        readyToWrite = false
        mutex.unlock()
        cleanupStream()
    }
    
}

#if swift(>=3)
#else
public class SSLCert {
    var certData: NSData?
    var key: SecKeyRef?
    
    /**
     Designated init for certificates
     
     - parameter data: is the binary data of the certificate
     
     - returns: a representation security object to be used with
     */
    public init(data: NSData) {
        self.certData = data
    }
    
    /**
     Designated init for public keys
     
     - parameter key: is the public key to be used
     
     - returns: a representation security object to be used with
     */
    public init(key: SecKeyRef) {
        self.key = key
    }
}

public class SSLSecurity {
    public var validatedDN = true //should the domain name be validated?
    
    var isReady = false //is the key processing done?
    var certificates: [NSData]? //the certificates
    var pubKeys: [SecKeyRef]? //the public keys
    var usePublicKeys = false //use public keys or certificate validation?
    
    /**
    Use certs from main app bundle
    
    - parameter usePublicKeys: is to specific if the publicKeys or certificates should be used for SSL pinning validation
    
    - returns: a representation security object to be used with
    */
    public convenience init(usePublicKeys: Bool = false) {
        let paths = NSBundle.mainBundle().pathsForResourcesOfType("cer", inDirectory: ".")
        
        let certs = paths.reduce([SSLCert]()) { (certs: [SSLCert], path: String) -> [SSLCert] in
            var certs = certs
            if let data = NSData(contentsOfFile: path) {
                certs.append(SSLCert(data: data))
            }
            return certs
        }
        
        self.init(certs: certs, usePublicKeys: usePublicKeys)
    }
    
    /**
     Designated init
     
     - parameter keys: is the certificates or public keys to use
     - parameter usePublicKeys: is to specific if the publicKeys or certificates should be used for SSL pinning validation
     
     - returns: a representation security object to be used with
     */
    public init(certs: [SSLCert], usePublicKeys: Bool) {
        self.usePublicKeys = usePublicKeys
        
        if self.usePublicKeys {
            dispatch_async(dispatch_get_global_queue(DISPATCH_QUEUE_PRIORITY_DEFAULT,0)) {
                let pubKeys = certs.reduce([SecKeyRef]()) { (pubKeys: [SecKeyRef], cert: SSLCert) -> [SecKeyRef] in
                    var pubKeys = pubKeys
                    if let data = cert.certData where cert.key == nil {
                        cert.key = self.extractPublicKey(data)
                    }
                    if let key = cert.key {
                        pubKeys.append(key)
                    }
                    return pubKeys
                }
                
                self.pubKeys = pubKeys
                self.isReady = true
            }
        } else {
            let certificates = certs.reduce([NSData]()) { (certificates: [NSData], cert: SSLCert) -> [NSData] in
                var certificates = certificates
                if let data = cert.certData {
                    certificates.append(data)
                }
                return certificates
            }
            self.certificates = certificates
            self.isReady = true
        }
    }
    
    /**
     Valid the trust and domain name.
     
     - parameter trust: is the serverTrust to validate
     - parameter domain: is the CN domain to validate
     
     - returns: if the key was successfully validated
     */
    public func isValid(trust: SecTrustRef, domain: String?) -> Bool {
        
        var tries = 0
        while(!self.isReady) {
            usleep(1000)
            tries += 1
            if tries > 5 {
                return false //doesn't appear it is going to ever be ready...
            }
        }
        var policy: SecPolicyRef
        if self.validatedDN {
            policy = SecPolicyCreateSSL(true, domain)
        } else {
            policy = SecPolicyCreateBasicX509()
        }
        SecTrustSetPolicies(trust,policy)
        if self.usePublicKeys {
            if let keys = self.pubKeys {
                let serverPubKeys = publicKeyChainForTrust(trust)
                for serverKey in serverPubKeys as [AnyObject] {
                    for key in keys as [AnyObject] {
                        if serverKey.isEqual(key) {
                            return true
                        }
                    }
                }
            }
        } else if let certs = self.certificates {
            let serverCerts = certificateChainForTrust(trust)
            var collect = [SecCertificate]()
            for cert in certs {
                collect.append(SecCertificateCreateWithData(nil,cert)!)
            }
            SecTrustSetAnchorCertificates(trust,collect)
            var result: SecTrustResultType = 0
            SecTrustEvaluate(trust,&result)
            let r = Int(result)
            if r == kSecTrustResultUnspecified || r == kSecTrustResultProceed {
                var trustedCount = 0
                for serverCert in serverCerts {
                    for cert in certs {
                        if cert == serverCert {
                            trustedCount += 1
                            break
                        }
                    }
                }
                if trustedCount == serverCerts.count {
                    return true
                }
            }
        }
        return false
    }
    
    /**
     Get the public key from a certificate data
     
     - parameter data: is the certificate to pull the public key from
     
     - returns: a public key
     */
    func extractPublicKey(data: NSData) -> SecKeyRef? {
        guard let cert = SecCertificateCreateWithData(nil, data) else { return nil }
        
        return extractPublicKeyFromCert(cert, policy: SecPolicyCreateBasicX509())
    }
    
    /**
     Get the public key from a certificate
     
     - parameter data: is the certificate to pull the public key from
     
     - returns: a public key
     */
    func extractPublicKeyFromCert(cert: SecCertificate, policy: SecPolicy) -> SecKeyRef? {
        var possibleTrust: SecTrust?
        SecTrustCreateWithCertificates(cert, policy, &possibleTrust)
        
        guard let trust = possibleTrust else { return nil }
        
        var result: SecTrustResultType = 0
        SecTrustEvaluate(trust, &result)
        return SecTrustCopyPublicKey(trust)
    }
    
    /**
     Get the certificate chain for the trust
     
     - parameter trust: is the trust to lookup the certificate chain for
     
     - returns: the certificate chain for the trust
     */
    func certificateChainForTrust(trust: SecTrustRef) -> [NSData] {
        let certificates = (0..<SecTrustGetCertificateCount(trust)).reduce([NSData]()) { (certificates: [NSData], index: Int) -> [NSData] in
            var certificates = certificates
            let cert = SecTrustGetCertificateAtIndex(trust, index)
            certificates.append(SecCertificateCopyData(cert!))
            return certificates
        }
        
        return certificates
    }
    
    /**
     Get the public key chain for the trust
     
     - parameter trust: is the trust to lookup the certificate chain and extract the public keys
     
     - returns: the public keys from the certifcate chain for the trust
     */
    func publicKeyChainForTrust(trust: SecTrustRef) -> [SecKeyRef] {
        let policy = SecPolicyCreateBasicX509()
        let keys = (0..<SecTrustGetCertificateCount(trust)).reduce([SecKeyRef]()) { (keys: [SecKeyRef], index: Int) -> [SecKeyRef] in
            var keys = keys
            let cert = SecTrustGetCertificateAtIndex(trust, index)
            if let key = extractPublicKeyFromCert(cert!, policy: policy) {
                keys.append(key)
            }
            
            return keys
        }
        
        return keys
    }
    
    
}
#endif<|MERGE_RESOLUTION|>--- conflicted
+++ resolved
@@ -192,11 +192,7 @@
      */
     public func writeString(str: String, completion: (() -> ())? = nil) {
         guard isConnected else { return }
-<<<<<<< HEAD
-        dequeueWrite(str.data(usingEncoding: NSUTF8StringEncoding)!, code: .TextFrame)
-=======
-        dequeueWrite(str.dataUsingEncoding(NSUTF8StringEncoding)!, code: .TextFrame, writeCompletion: completion)
->>>>>>> ed3d4900
+        dequeueWrite(str.data(usingEncoding: NSUTF8StringEncoding)!, code: .TextFrame, writeCompletion: completion)
     }
     
     /**
@@ -763,13 +759,8 @@
         dequeueWrite(NSData(bytes: buffer, length: sizeof(UInt16)), code: .ConnectionClose)
     }
     ///used to write things to the stream
-<<<<<<< HEAD
-    private func dequeueWrite(data: NSData, code: OpCode) {
+    private func dequeueWrite(data: NSData, code: OpCode, writeCompletion: (() -> ())? = nil) {
         writeQueue.addOperation { [weak self] in
-=======
-    private func dequeueWrite(data: NSData, code: OpCode, writeCompletion: (() -> ())? = nil) {
-        writeQueue.addOperationWithBlock { [weak self] in
->>>>>>> ed3d4900
             //stream isn't ready, let's wait
             guard let s = self else { return }
             var offset = 2
