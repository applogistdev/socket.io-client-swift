//////////////////////////////////////////////////////////////////////////////////////////////////
//
//  Websocket.swift
//
//  Created by Dalton Cherry on 7/16/14.
//  Copyright (c) 2014-2015 Dalton Cherry.
//
//  Licensed under the Apache License, Version 2.0 (the "License");
//  you may not use this file except in compliance with the License.
//  You may obtain a copy of the License at
//
//  http://www.apache.org/licenses/LICENSE-2.0
//
//  Unless required by applicable law or agreed to in writing, software
//  distributed under the License is distributed on an "AS IS" BASIS,
//  WITHOUT WARRANTIES OR CONDITIONS OF ANY KIND, either express or implied.
//  See the License for the specific language governing permissions and
//  limitations under the License.
//
//////////////////////////////////////////////////////////////////////////////////////////////////

import Foundation
import CoreFoundation
import Security

public protocol WebSocketDelegate: class {
    func websocketDidConnect(socket: WebSocket)
    func websocketDidDisconnect(socket: WebSocket, error: NSError?)
    func websocketDidReceiveMessage(socket: WebSocket, text: String)
    func websocketDidReceiveData(socket: WebSocket, data: NSData)
}

public protocol WebSocketPongDelegate: class {
    func websocketDidReceivePong(socket: WebSocket)
}

public class WebSocket : NSObject, NSStreamDelegate {
    
    enum OpCode : UInt8 {
        case ContinueFrame = 0x0
        case TextFrame = 0x1
        case BinaryFrame = 0x2
        //3-7 are reserved.
        case ConnectionClose = 0x8
        case Ping = 0x9
        case Pong = 0xA
        //B-F reserved.
    }
    
    public enum CloseCode : UInt16 {
        case Normal                 = 1000
        case GoingAway              = 1001
        case ProtocolError          = 1002
        case ProtocolUnhandledType  = 1003
        // 1004 reserved.
        case NoStatusReceived       = 1005
        //1006 reserved.
        case Encoding               = 1007
        case PolicyViolated         = 1008
        case MessageTooBig          = 1009
    }
    
    #if swift(>=3)
    #else
    public static let ErrorDomain = "WebSocket"
    #endif
    
    enum InternalErrorCode : UInt16 {
        // 0-999 WebSocket status codes not used
        case OutputStreamWriteError  = 1
    }
    
    //Where the callback is executed. It defaults to the main UI thread queue.
    public var queue            = dispatch_get_main_queue()
    
    var optionalProtocols       : [String]?
    //Constant Values.
    let headerWSUpgradeName     = "Upgrade"
    let headerWSUpgradeValue    = "websocket"
    let headerWSHostName        = "Host"
    let headerWSConnectionName  = "Connection"
    let headerWSConnectionValue = "Upgrade"
    let headerWSProtocolName    = "Sec-WebSocket-Protocol"
    let headerWSVersionName     = "Sec-WebSocket-Version"
    let headerWSVersionValue    = "13"
    let headerWSKeyName         = "Sec-WebSocket-Key"
    let headerOriginName        = "Origin"
    let headerWSAcceptName      = "Sec-WebSocket-Accept"
    let BUFFER_MAX              = 4096
    let FinMask: UInt8          = 0x80
    let OpCodeMask: UInt8       = 0x0F
    let RSVMask: UInt8          = 0x70
    let MaskMask: UInt8         = 0x80
    let PayloadLenMask: UInt8   = 0x7F
    let MaxFrameSize: Int       = 32
    
    class WSResponse {
        var isFin = false
        var code: OpCode = .ContinueFrame
        var bytesLeft = 0
        var frameCount = 0
        var buffer: NSMutableData?
    }
    
    public weak var delegate: WebSocketDelegate?
    public weak var pongDelegate: WebSocketPongDelegate?
    public var onConnect: ((Void) -> Void)?
    public var onDisconnect: ((NSError?) -> Void)?
    public var onText: ((String) -> Void)?
    public var onData: ((NSData) -> Void)?
    public var onPong: ((Void) -> Void)?
    public var headers = [String: String]()
    public var voipEnabled = false
    public var selfSignedSSL = false
    #if swift(>=3)
    #else
    public var security: SSLSecurity?
    #endif
    public var enabledSSLCipherSuites: [SSLCipherSuite]?
    public var origin: String?
    public var timeout = 5
    public var isConnected :Bool {
        return connected
    }
    public var currentURL: NSURL {return url}
    private var url: NSURL
    private var inputStream: NSInputStream?
    private var outputStream: NSOutputStream?
    private var connected = false
    private var isCreated = false
    private var writeQueue = NSOperationQueue()
    private var readStack = [WSResponse]()
    private var inputQueue = [NSData]()
    private var fragBuffer: NSData?
    private var certValidated = false
    private var didDisconnect = false
    private var readyToWrite = false
    private let mutex = NSLock()
    private var canDispatch: Bool {
        mutex.lock()
        let canWork = readyToWrite
        mutex.unlock()
        return canWork
    }
    //the shared processing queue used for all websocket
    private static let sharedWorkQueue = dispatch_queue_create("com.vluxe.starscream.websocket", DISPATCH_QUEUE_SERIAL)
    
    //used for setting protocols.
    public init(url: NSURL, protocols: [String]? = nil) {
        self.url = url
        self.origin = url.absoluteString
        writeQueue.maxConcurrentOperationCount = 1
        optionalProtocols = protocols
    }
    
    ///Connect to the websocket server on a background thread
    public func connect() {
        guard !isCreated else { return }
        didDisconnect = false
        isCreated = true
        createHTTPRequest()
        isCreated = false
    }
    
    /**
     Disconnect from the server. I send a Close control frame to the server, then expect the server to respond with a Close control frame and close the socket from its end. I notify my delegate once the socket has been closed.
     
     If you supply a non-nil `forceTimeout`, I wait at most that long (in seconds) for the server to close the socket. After the timeout expires, I close the socket and notify my delegate.
     
     If you supply a zero (or negative) `forceTimeout`, I immediately close the socket (without sending a Close control frame) and notify my delegate.
     
     - Parameter forceTimeout: Maximum time to wait for the server to close the socket.
     */
    public func disconnect(forceTimeout: NSTimeInterval? = nil) {
        switch forceTimeout {
        case .some(let seconds) where seconds > 0:
            dispatch_after(dispatch_time(DISPATCH_TIME_NOW, Int64(seconds * Double(NSEC_PER_SEC))), queue) { [weak self] in
                self?.disconnectStream(error: nil)
            }
            fallthrough
        case .none:
            writeError(code: CloseCode.Normal.rawValue)
            
        default:
            self.disconnectStream(error: nil)
            break
        }
    }
    
    /**
     Write a string to the websocket. This sends it as a text frame.
     
     If you supply a non-nil completion block, I will perform it when the write completes.
     - parameter str:        The string to write.
     - parameter completion: The (optional) completion handler.
     */
    public func writeString(str: String, completion: (() -> ())? = nil) {
        guard isConnected else { return }
        dequeueWrite(data: str.data(using: NSUTF8StringEncoding)!, code: .TextFrame, writeCompletion: completion)
    }
    
    /**
     Write binary data to the websocket. This sends it as a binary frame.
     
     If you supply a non-nil completion block, I will perform it when the write completes.
     - parameter data:       The data to write.
     - parameter completion: The (optional) completion handler.
     */
    public func writeData(data: NSData, completion: (() -> ())? = nil) {
        guard isConnected else { return }
        dequeueWrite(data: data, code: .BinaryFrame, writeCompletion: completion)
    }
    
    //write a   ping   to the websocket. This sends it as a  control frame.
    //yodel a   sound  to the planet.    This sends it as an astroid. http://youtu.be/Eu5ZJELRiJ8?t=42s
    public func writePing(data: NSData, completion: (() -> ())? = nil) {
        guard isConnected else { return }
        dequeueWrite(data: data, code: .Ping, writeCompletion: completion)
    }
    
    //private method that starts the connection
    private func createHTTPRequest() {
        
        let urlRequest = CFHTTPMessageCreateRequest(kCFAllocatorDefault, "GET",
                                                    url, kCFHTTPVersion1_1).takeRetainedValue()
        
        var port = url.port
        if port == nil {
            if ["wss", "https"].contains(url.scheme) {
                port = 443
            } else {
                port = 80
            }
        }
        addHeader(urlRequest: urlRequest, key: headerWSUpgradeName, val: headerWSUpgradeValue)
        addHeader(urlRequest: urlRequest, key: headerWSConnectionName, val: headerWSConnectionValue)
        if let protocols = optionalProtocols {
            addHeader(urlRequest: urlRequest, key: headerWSProtocolName, val: protocols.joined(separator: ","))
        }
        addHeader(urlRequest: urlRequest, key: headerWSVersionName, val: headerWSVersionValue)
        addHeader(urlRequest: urlRequest, key: headerWSKeyName, val: generateWebSocketKey())
        if let origin = origin {
            addHeader(urlRequest: urlRequest, key: headerOriginName, val: origin)
        }
        addHeader(urlRequest: urlRequest, key: headerWSHostName, val: "\(url.host!):\(port!)")
        for (key,value) in headers {
            addHeader(urlRequest: urlRequest, key: key, val: value)
        }
        if let cfHTTPMessage = CFHTTPMessageCopySerializedMessage(urlRequest) {
            let serializedRequest = cfHTTPMessage.takeRetainedValue()
            initStreamsWithData(data: serializedRequest, Int(port!))
        }
    }
    
    //Add a header to the CFHTTPMessage by using the NSString bridges to CFString
    private func addHeader(urlRequest: CFHTTPMessage, key: NSString, val: NSString) {
        CFHTTPMessageSetHeaderFieldValue(urlRequest, key, val)
    }
    
    //generate a websocket key as needed in rfc
    private func generateWebSocketKey() -> String {
        var key = ""
        let seed = 16
        for _ in 0..<seed {
            let uni = UnicodeScalar(UInt32(97 + arc4random_uniform(25)))
            key += "\(Character(uni))"
        }
        let data = key.data(using: NSUTF8StringEncoding)
        let baseKey = data?.base64EncodedString(NSDataBase64EncodingOptions(rawValue: 0))
        return baseKey!
    }
    
    //Start the stream connection and write the data to the output stream
    private func initStreamsWithData(data: NSData, _ port: Int) {
        //higher level API we will cut over to at some point
        //NSStream.getStreamsToHostWithName(url.host, port: url.port.integerValue, inputStream: &inputStream, outputStream: &outputStream)
        
        var readStream: Unmanaged<CFReadStream>?
        var writeStream: Unmanaged<CFWriteStream>?
        let h: NSString = url.host!
        CFStreamCreatePairWithSocketToHost(nil, h, UInt32(port), &readStream, &writeStream)
        inputStream = readStream!.takeRetainedValue()
        outputStream = writeStream!.takeRetainedValue()
        guard let inStream = inputStream, let outStream = outputStream else { return }
        inStream.delegate = self
        outStream.delegate = self
        if ["wss", "https"].contains(url.scheme) {
            inStream.setProperty(NSStreamSocketSecurityLevelNegotiatedSSL, forKey: NSStreamSocketSecurityLevelKey)
            outStream.setProperty(NSStreamSocketSecurityLevelNegotiatedSSL, forKey: NSStreamSocketSecurityLevelKey)
        } else {
            certValidated = true //not a https session, so no need to check SSL pinning
        }
        if voipEnabled {
            inStream.setProperty(NSStreamNetworkServiceTypeVoIP, forKey: NSStreamNetworkServiceType)
            outStream.setProperty(NSStreamNetworkServiceTypeVoIP, forKey: NSStreamNetworkServiceType)
        }
        if selfSignedSSL {
            let settings: [NSObject: NSObject] = [kCFStreamSSLValidatesCertificateChain: NSNumber(value: false), kCFStreamSSLPeerName: kCFNull]
            inStream.setProperty(settings, forKey: kCFStreamPropertySSLSettings as String)
            outStream.setProperty(settings, forKey: kCFStreamPropertySSLSettings as String)
        }
        #if swift(>=3)
        #else
        if let cipherSuites = self.enabledSSLCipherSuites {
            if let sslContextIn = CFReadStreamCopyProperty(inputStream, kCFStreamPropertySSLContext) as! SSLContextRef?,
                sslContextOut = CFWriteStreamCopyProperty(outputStream, kCFStreamPropertySSLContext) as! SSLContextRef? {
                let resIn = SSLSetEnabledCiphers(sslContextIn, cipherSuites, cipherSuites.count)
                let resOut = SSLSetEnabledCiphers(sslContextOut, cipherSuites, cipherSuites.count)
                if resIn != errSecSuccess {
                    let error = self.errorWithDetail("Error setting ingoing cypher suites", code: UInt16(resIn))
                    disconnectStream(error)
                    return
                }
                if resOut != errSecSuccess {
                    let error = self.errorWithDetail("Error setting outgoing cypher suites", code: UInt16(resOut))
                    disconnectStream(error)
                    return
                }
            }
        }
        #endif
        CFReadStreamSetDispatchQueue(inStream, WebSocket.sharedWorkQueue)
        CFWriteStreamSetDispatchQueue(outStream, WebSocket.sharedWorkQueue)
        inStream.open()
        outStream.open()
        
        self.mutex.lock()
        self.readyToWrite = true
        self.mutex.unlock()
        
        let bytes = UnsafePointer<UInt8>(data.bytes)
<<<<<<< HEAD
        var timeout = 5000000 //wait 5 seconds before giving up
        writeQueue.addOperation { [weak self] in
=======
        var out = timeout * 1000000 //wait 5 seconds before giving up
        writeQueue.addOperationWithBlock { [weak self] in
>>>>>>> 34014144
            while !outStream.hasSpaceAvailable {
                usleep(100) //wait until the socket is ready
                out -= 100
                if out < 0 {
                    self?.cleanupStream()
                    self?.doDisconnect(error: self?.errorWithDetail(detail: "write wait timed out", code: 2))
                    return
                } else if outStream.streamError != nil {
                    return //disconnectStream will be called.
                }
            }
            outStream.write(bytes, maxLength: data.length)
        }
    }
    //delegate for the stream methods. Processes incoming bytes
    public func stream(aStream: NSStream, handle eventCode: NSStreamEvent) {
        #if swift(>=3)
        #else
        if let sec = security where !certValidated && [.HasBytesAvailable, .HasSpaceAvailable].contains(eventCode) {
            let possibleTrust: AnyObject? = aStream.property(forKey: kCFStreamPropertySSLPeerTrust as String)
            if let trust: AnyObject = possibleTrust {
                let domain: AnyObject? = aStream.property(forKey: kCFStreamSSLPeerName as String)
                if sec.isValid(trust as! SecTrustRef, domain: domain as! String?) {
                    certValidated = true
                } else {
                    let error = errorWithDetail("Invalid SSL certificate", code: 1)
                    disconnectStream(error)
                    return
                }
            }
        }
        #endif
        if eventCode == .hasBytesAvailable {
            if aStream == inputStream {
                processInputStream()
            }
        } else if eventCode == .errorOccurred {
            disconnectStream(error: aStream.streamError)
        } else if eventCode == .endEncountered {
            disconnectStream(error: nil)
        }
    }
    //disconnect the stream object
    private func disconnectStream(error: NSError?) {
        if error == nil {
            writeQueue.waitUntilAllOperationsAreFinished()
        } else {
            writeQueue.cancelAllOperations()
        }
        cleanupStream()
        doDisconnect(error: error)
    }
    
    private func cleanupStream() {
        outputStream?.delegate = nil
        inputStream?.delegate = nil
        if let stream = inputStream {
            CFReadStreamSetDispatchQueue(stream, nil)
            stream.close()
        }
        if let stream = outputStream {
            CFWriteStreamSetDispatchQueue(stream, nil)
            stream.close()
        }
        outputStream = nil
        inputStream = nil
    }
    
    ///handles the incoming bytes and sending them to the proper processing method
    private func processInputStream() {
        let buf = NSMutableData(capacity: BUFFER_MAX)
        let buffer = UnsafeMutablePointer<UInt8>(buf!.bytes)
        let length = inputStream!.read(buffer, maxLength: BUFFER_MAX)
        
        guard length > 0 else { return }
        var process = false
        if inputQueue.count == 0 {
            process = true
        }
        inputQueue.append(NSData(bytes: buffer, length: length))
        if process {
            dequeueInput()
        }
    }
    ///dequeue the incoming input so it is processed in order
    private func dequeueInput() {
<<<<<<< HEAD
        guard !inputQueue.isEmpty else { return }
        
        let data = inputQueue[0]
        var work = data
        if let fragBuffer = fragBuffer {
            let combine = NSMutableData(data: fragBuffer)
            combine.append(data)
            work = combine
            self.fragBuffer = nil
        }
        let buffer = UnsafePointer<UInt8>(work.bytes)
        let length = work.length
        if !connected {
            processTCPHandshake(buffer: buffer, bufferLen: length)
        } else {
            processRawMessage(buffer: buffer, bufferLen: length)
=======
        while !inputQueue.isEmpty {
            let data = inputQueue[0]
            var work = data
            if let fragBuffer = fragBuffer {
                let combine = NSMutableData(data: fragBuffer)
                combine.appendData(data)
                work = combine
                self.fragBuffer = nil
            }
            let buffer = UnsafePointer<UInt8>(work.bytes)
            let length = work.length
            if !connected {
                processTCPHandshake(buffer, bufferLen: length)
            } else {
                processRawMessagesInBuffer(buffer, bufferLen: length)
            }
            inputQueue = inputQueue.filter{$0 != data}
>>>>>>> 34014144
        }
    }
    
    //handle checking the inital connection status
    private func processTCPHandshake(buffer: UnsafePointer<UInt8>, bufferLen: Int) {
        let code = processHTTP(buffer: buffer, bufferLen: bufferLen)
        switch code {
        case 0:
            connected = true
            guard canDispatch else {return}
            dispatch_async(queue) { [weak self] in
                guard let s = self else { return }
                s.onConnect?()
                s.delegate?.websocketDidConnect(socket: s)
            }
        case -1:
            fragBuffer = NSData(bytes: buffer, length: bufferLen)
        break //do nothing, we are going to collect more data
        default:
            doDisconnect(error: errorWithDetail(detail: "Invalid HTTP upgrade", code: UInt16(code)))
        }
    }
    ///Finds the HTTP Packet in the TCP stream, by looking for the CRLF.
    private func processHTTP(buffer: UnsafePointer<UInt8>, bufferLen: Int) -> Int {
        let CRLFBytes = [UInt8(ascii: "\r"), UInt8(ascii: "\n"), UInt8(ascii: "\r"), UInt8(ascii: "\n")]
        var k = 0
        var totalSize = 0
        for i in 0..<bufferLen {
            if buffer[i] == CRLFBytes[k] {
                k += 1
                if k == 3 {
                    totalSize = i + 1
                    break
                }
            } else {
                k = 0
            }
        }
        if totalSize > 0 {
            let code = validateResponse(buffer: buffer, bufferLen: totalSize)
            if code != 0 {
                return code
            }
            totalSize += 1 //skip the last \n
            let restSize = bufferLen - totalSize
            if restSize > 0 {
<<<<<<< HEAD
                processRawMessage(buffer: (buffer+totalSize),bufferLen: restSize)
=======
                processRawMessagesInBuffer(buffer + totalSize, bufferLen: restSize)
>>>>>>> 34014144
            }
            return 0 //success
        }
        return -1 //was unable to find the full TCP header
    }
    
    ///validates the HTTP is a 101 as per the RFC spec
    private func validateResponse(buffer: UnsafePointer<UInt8>, bufferLen: Int) -> Int {
        let response = CFHTTPMessageCreateEmpty(kCFAllocatorDefault, false).takeRetainedValue()
        CFHTTPMessageAppendBytes(response, buffer, bufferLen)
        let code = CFHTTPMessageGetResponseStatusCode(response)
        if code != 101 {
            return code
        }
        if let cfHeaders = CFHTTPMessageCopyAllHeaderFields(response) {
            let headers = cfHeaders.takeRetainedValue() as NSDictionary
            if let acceptKey = headers[headerWSAcceptName] as? NSString {
                if acceptKey.length > 0 {
                    return 0
                }
            }
        }
        return -1
    }
    
    ///read a 16 bit big endian value from a buffer
    private static func readUint16(buffer: UnsafePointer<UInt8>, offset: Int) -> UInt16 {
        return (UInt16(buffer[offset + 0]) << 8) | UInt16(buffer[offset + 1])
    }
    
    ///read a 64 bit big endian value from a buffer
    private static func readUint64(buffer: UnsafePointer<UInt8>, offset: Int) -> UInt64 {
        var value = UInt64(0)
        for i in 0...7 {
            value = (value << 8) | UInt64(buffer[offset + i])
        }
        return value
    }
    
    ///write a 16 bit big endian value to a buffer
    private static func writeUint16(buffer: UnsafeMutablePointer<UInt8>, offset: Int, value: UInt16) {
        buffer[offset + 0] = UInt8(value >> 8)
        buffer[offset + 1] = UInt8(value & 0xff)
    }
    
    ///write a 64 bit big endian value to a buffer
    private static func writeUint64(buffer: UnsafeMutablePointer<UInt8>, offset: Int, value: UInt64) {
        for i in 0...7 {
            buffer[offset + i] = UInt8((value >> (8*UInt64(7 - i))) & 0xff)
        }
    }
    
    /// Process one message at the start of `buffer`. Return another buffer (sharing storage) that contains the leftover contents of `buffer` that I didn't process.
    @warn_unused_result
    private func processOneRawMessage(inBuffer buffer: UnsafeBufferPointer<UInt8>) -> UnsafeBufferPointer<UInt8> {
        let response = readStack.last
        let baseAddress = buffer.baseAddress
        let bufferLen = buffer.count
        if response != nil && bufferLen < 2  {
            fragBuffer = NSData(buffer: buffer)
            return emptyBuffer
        }
        if let response = response where response.bytesLeft > 0 {
            var len = response.bytesLeft
            var extra = bufferLen - response.bytesLeft
            if response.bytesLeft > bufferLen {
                len = bufferLen
                extra = 0
            }
            response.bytesLeft -= len
<<<<<<< HEAD
            response.buffer?.append(NSData(bytes: buffer, length: len))
            processResponse(response: response)
            let offset = bufferLen - extra
            if extra > 0 {
                processExtra(buffer: (buffer+offset), bufferLen: extra)
            }
            return
=======
            response.buffer?.appendData(NSData(bytes: baseAddress, length: len))
            processResponse(response)
            return buffer.fromOffset(bufferLen - extra)
>>>>>>> 34014144
        } else {
            let isFin = (FinMask & baseAddress[0])
            let receivedOpcode = OpCode(rawValue: (OpCodeMask & baseAddress[0]))
            let isMasked = (MaskMask & baseAddress[1])
            let payloadLen = (PayloadLenMask & baseAddress[1])
            var offset = 2
            if (isMasked > 0 || (RSVMask & baseAddress[0]) > 0) && receivedOpcode != .Pong {
                let errCode = CloseCode.ProtocolError.rawValue
<<<<<<< HEAD
                doDisconnect(error: errorWithDetail(detail: "masked and rsv data is not currently supported", code: errCode))
                writeError(code: errCode)
                return
=======
                doDisconnect(errorWithDetail("masked and rsv data is not currently supported", code: errCode))
                writeError(errCode)
                return emptyBuffer
>>>>>>> 34014144
            }
            let isControlFrame = (receivedOpcode == .ConnectionClose || receivedOpcode == .Ping)
            if !isControlFrame && (receivedOpcode != .BinaryFrame && receivedOpcode != .ContinueFrame &&
                receivedOpcode != .TextFrame && receivedOpcode != .Pong) {
                let errCode = CloseCode.ProtocolError.rawValue
<<<<<<< HEAD
                doDisconnect(error: errorWithDetail(detail: "unknown opcode: \(receivedOpcode)", code: errCode))
                writeError(code: errCode)
                return
            }
            if isControlFrame && isFin == 0 {
                let errCode = CloseCode.ProtocolError.rawValue
                doDisconnect(error: errorWithDetail(detail: "control frames can't be fragmented", code: errCode))
                writeError(code: errCode)
                return
=======
                doDisconnect(errorWithDetail("unknown opcode: \(receivedOpcode)", code: errCode))
                writeError(errCode)
                return emptyBuffer
            }
            if isControlFrame && isFin == 0 {
                let errCode = CloseCode.ProtocolError.rawValue
                doDisconnect(errorWithDetail("control frames can't be fragmented", code: errCode))
                writeError(errCode)
                return emptyBuffer
>>>>>>> 34014144
            }
            if receivedOpcode == .ConnectionClose {
                var code = CloseCode.Normal.rawValue
                if payloadLen == 1 {
                    code = CloseCode.ProtocolError.rawValue
                } else if payloadLen > 1 {
<<<<<<< HEAD
                    code = WebSocket.readUint16(buffer: buffer, offset: offset)
=======
                    code = WebSocket.readUint16(baseAddress, offset: offset)
>>>>>>> 34014144
                    if code < 1000 || (code > 1003 && code < 1007) || (code > 1011 && code < 3000) {
                        code = CloseCode.ProtocolError.rawValue
                    }
                    offset += 2
                }
                if payloadLen > 2 {
                    let len = Int(payloadLen-2)
                    if len > 0 {
                        let bytes = baseAddress + offset
                        let str: NSString? = NSString(data: NSData(bytes: bytes, length: len), encoding: NSUTF8StringEncoding)
                        if str == nil {
                            code = CloseCode.ProtocolError.rawValue
                        }
                    }
                }
<<<<<<< HEAD
                doDisconnect(error: errorWithDetail(detail: "connection closed by server", code: code))
                writeError(code: code)
                return
            }
            if isControlFrame && payloadLen > 125 {
                writeError(code: CloseCode.ProtocolError.rawValue)
                return
            }
            var dataLength = UInt64(payloadLen)
            if dataLength == 127 {
                dataLength = WebSocket.readUint64(buffer: buffer, offset: offset)
                offset += sizeof(UInt64)
            } else if dataLength == 126 {
                dataLength = UInt64(WebSocket.readUint16(buffer: buffer, offset: offset))
=======
                doDisconnect(errorWithDetail("connection closed by server", code: code))
                writeError(code)
                return emptyBuffer
            }
            if isControlFrame && payloadLen > 125 {
                writeError(CloseCode.ProtocolError.rawValue)
                return emptyBuffer
            }
            var dataLength = UInt64(payloadLen)
            if dataLength == 127 {
                dataLength = WebSocket.readUint64(baseAddress, offset: offset)
                offset += sizeof(UInt64)
            } else if dataLength == 126 {
                dataLength = UInt64(WebSocket.readUint16(baseAddress, offset: offset))
>>>>>>> 34014144
                offset += sizeof(UInt16)
            }
            if bufferLen < offset || UInt64(bufferLen - offset) < dataLength {
                fragBuffer = NSData(bytes: baseAddress, length: bufferLen)
                return emptyBuffer
            }
            var len = dataLength
            if dataLength > UInt64(bufferLen) {
                len = UInt64(bufferLen-offset)
            }
            let data: NSData
            if len < 0 {
                len = 0
                data = NSData()
            } else {
                data = NSData(bytes: baseAddress+offset, length: Int(len))
            }
            if receivedOpcode == .Pong {
                if canDispatch {
                    dispatch_async(queue) { [weak self] in
                        guard let s = self else { return }
                        s.onPong?()
                        s.pongDelegate?.websocketDidReceivePong(socket: s)
                    }
                }
<<<<<<< HEAD
                let step = Int(offset+numericCast(len))
                let extra = bufferLen-step
                if extra > 0 {
                    processRawMessage(buffer: (buffer+step), bufferLen: extra)
                }
                return
=======
                return buffer.fromOffset(offset + Int(len))
>>>>>>> 34014144
            }
            var response = readStack.last
            if isControlFrame {
                response = nil //don't append pings
            }
            if isFin == 0 && receivedOpcode == .ContinueFrame && response == nil {
                let errCode = CloseCode.ProtocolError.rawValue
<<<<<<< HEAD
                doDisconnect(error: errorWithDetail(detail: "continue frame before a binary or text frame", code: errCode))
                writeError(code: errCode)
                return
=======
                doDisconnect(errorWithDetail("continue frame before a binary or text frame", code: errCode))
                writeError(errCode)
                return emptyBuffer
>>>>>>> 34014144
            }
            var isNew = false
            if response == nil {
                if receivedOpcode == .ContinueFrame  {
                    let errCode = CloseCode.ProtocolError.rawValue
                    doDisconnect(error: errorWithDetail(detail: "first frame can't be a continue frame",
                        code: errCode))
<<<<<<< HEAD
                    writeError(code: errCode)
                    return
=======
                    writeError(errCode)
                    return emptyBuffer
>>>>>>> 34014144
                }
                isNew = true
                response = WSResponse()
                response!.code = receivedOpcode!
                response!.bytesLeft = Int(dataLength)
                response!.buffer = NSMutableData(data: data)
            } else {
                if receivedOpcode == .ContinueFrame  {
                    response!.bytesLeft = Int(dataLength)
                } else {
                    let errCode = CloseCode.ProtocolError.rawValue
                    doDisconnect(error: errorWithDetail(detail: "second and beyond of fragment message must be a continue frame",
                        code: errCode))
<<<<<<< HEAD
                    writeError(code: errCode)
                    return
=======
                    writeError(errCode)
                    return emptyBuffer
>>>>>>> 34014144
                }
                response!.buffer!.append(data)
            }
            if let response = response {
                response.bytesLeft -= Int(len)
                response.frameCount += 1
                response.isFin = isFin > 0 ? true : false
                if isNew {
                    readStack.append(response)
                }
                processResponse(response: response)
            }
            
            let step = Int(offset+numericCast(len))
<<<<<<< HEAD
            let extra = bufferLen-step
            if extra > 0 {
                processExtra(buffer: (buffer+step), bufferLen: extra)
            }
=======
            return buffer.fromOffset(step)
>>>>>>> 34014144
        }
    }
    
<<<<<<< HEAD
    ///process the extra of a buffer
    private func processExtra(buffer: UnsafePointer<UInt8>, bufferLen: Int) {
        if bufferLen < 2 {
            fragBuffer = NSData(bytes: buffer, length: bufferLen)
        } else {
            processRawMessage(buffer: buffer, bufferLen: bufferLen)
=======
    /// Process all messages in the buffer if possible.
    private func processRawMessagesInBuffer(pointer: UnsafePointer<UInt8>, bufferLen: Int) {
        var buffer = UnsafeBufferPointer(start: pointer, count: bufferLen)
        repeat {
            buffer = processOneRawMessage(inBuffer: buffer)
        } while buffer.count >= 2
        if buffer.count > 0 {
            fragBuffer = NSData(buffer: buffer)
>>>>>>> 34014144
        }
    }
    
    ///process the finished response of a buffer
    private func processResponse(response: WSResponse) -> Bool {
        if response.isFin && response.bytesLeft <= 0 {
            if response.code == .Ping {
                let data = response.buffer! //local copy so it is perverse for writing
                dequeueWrite(data: data, code: OpCode.Pong)
            } else if response.code == .TextFrame {
                let str: NSString? = NSString(data: response.buffer!, encoding: NSUTF8StringEncoding)
                if str == nil {
                    writeError(code: CloseCode.Encoding.rawValue)
                    return false
                }
                if canDispatch {
                    dispatch_async(queue) { [weak self] in
                        guard let s = self else { return }
                        s.onText?(str! as String)
                        s.delegate?.websocketDidReceiveMessage(socket: s, text: str! as String)
                    }
                }
            } else if response.code == .BinaryFrame {
                if canDispatch {
                    let data = response.buffer! //local copy so it is perverse for writing
                    dispatch_async(queue) { [weak self] in
                        guard let s = self else { return }
                        s.onData?(data)
                        s.delegate?.websocketDidReceiveData(socket: s, data: data)
                    }
                }
            }
            readStack.removeLast()
            return true
        }
        return false
    }
    
    ///Create an error
    private func errorWithDetail(detail: String, code: UInt16) -> NSError {
        var details = [String: String]()
        details[NSLocalizedDescriptionKey] =  detail
        #if swift(>=3)
        return NSError(domain: "April 12 build of Swift 3 broke this property", code: Int(code), userInfo: details)
        #else
        return NSError(domain: WebSocket.ErrorDomain, code: Int(code), userInfo: details)
        #endif
    }
    
    ///write a an error to the socket
    private func writeError(code: UInt16) {
        let buf = NSMutableData(capacity: sizeof(UInt16))
        let buffer = UnsafeMutablePointer<UInt8>(buf!.bytes)
        WebSocket.writeUint16(buffer: buffer, offset: 0, value: code)
        dequeueWrite(data: NSData(bytes: buffer, length: sizeof(UInt16)), code: .ConnectionClose)
    }
    ///used to write things to the stream
    private func dequeueWrite(data: NSData, code: OpCode, writeCompletion: (() -> ())? = nil) {
        writeQueue.addOperation { [weak self] in
            //stream isn't ready, let's wait
            guard let s = self else { return }
            var offset = 2
            let bytes = UnsafeMutablePointer<UInt8>(data.bytes)
            let dataLength = data.length
            let frame = NSMutableData(capacity: dataLength + s.MaxFrameSize)
            let buffer = UnsafeMutablePointer<UInt8>(frame!.mutableBytes)
            buffer[0] = s.FinMask | code.rawValue
            if dataLength < 126 {
                buffer[1] = CUnsignedChar(dataLength)
            } else if dataLength <= Int(UInt16.max) {
                buffer[1] = 126
                WebSocket.writeUint16(buffer: buffer, offset: offset, value: UInt16(dataLength))
                offset += sizeof(UInt16)
            } else {
                buffer[1] = 127
                WebSocket.writeUint64(buffer: buffer, offset: offset, value: UInt64(dataLength))
                offset += sizeof(UInt64)
            }
            buffer[1] |= s.MaskMask
            let maskKey = UnsafeMutablePointer<UInt8>(buffer + offset)
            SecRandomCopyBytes(kSecRandomDefault, Int(sizeof(UInt32)), maskKey)
            offset += sizeof(UInt32)
            
            for i in 0..<dataLength {
                buffer[offset] = bytes[i] ^ maskKey[i % sizeof(UInt32)]
                offset += 1
            }
            var total = 0
            while true {
                guard let outStream = s.outputStream else { break }
                let writeBuffer = UnsafePointer<UInt8>(frame!.bytes+total)
                let len = outStream.write(writeBuffer, maxLength: offset-total)
                if len < 0 {
                    var error: NSError?
                    if let streamError = outStream.streamError {
                        error = streamError
                    } else {
                        let errCode = InternalErrorCode.OutputStreamWriteError.rawValue
                        error = s.errorWithDetail(detail: "output stream error during write", code: errCode)
                    }
                    s.doDisconnect(error: error)
                    break
                } else {
                    total += len
                }
                if total >= offset {
                    if let queue = self?.queue, callback = writeCompletion {
                        dispatch_async(queue) {
                            callback()
                        }
                    }
                    
                    break
                }
            }
            
        }
    }
    
    ///used to preform the disconnect delegate
    private func doDisconnect(error: NSError?) {
        guard !didDisconnect else { return }
        didDisconnect = true
        connected = false
        guard canDispatch else {return}
        dispatch_async(queue) { [weak self] in
            guard let s = self else { return }
            s.onDisconnect?(error)
            s.delegate?.websocketDidDisconnect(socket: s, error: error)
        }
    }
    
    deinit {
        mutex.lock()
        readyToWrite = false
        mutex.unlock()
        cleanupStream()
    }
    
}

<<<<<<< HEAD
#if swift(>=3)
#else
=======
private extension NSData {
    
    convenience init(buffer: UnsafeBufferPointer<UInt8>) {
        self.init(bytes: buffer.baseAddress, length: buffer.count)
    }
    
}

private extension UnsafeBufferPointer {
    
    func fromOffset(offset: Int) -> UnsafeBufferPointer<Element> {
        return UnsafeBufferPointer<Element>(start: baseAddress.advancedBy(offset), count: count - offset)
    }
    
}

private let emptyBuffer = UnsafeBufferPointer<UInt8>(start: nil, count: 0)


>>>>>>> 34014144
public class SSLCert {
    var certData: NSData?
    var key: SecKeyRef?
    
    /**
     Designated init for certificates
     
     - parameter data: is the binary data of the certificate
     
     - returns: a representation security object to be used with
     */
    public init(data: NSData) {
        self.certData = data
    }
    
    /**
     Designated init for public keys
     
     - parameter key: is the public key to be used
     
     - returns: a representation security object to be used with
     */
    public init(key: SecKeyRef) {
        self.key = key
    }
}

public class SSLSecurity {
    public var validatedDN = true //should the domain name be validated?
    
    var isReady = false //is the key processing done?
    var certificates: [NSData]? //the certificates
    var pubKeys: [SecKeyRef]? //the public keys
    var usePublicKeys = false //use public keys or certificate validation?
    
    /**
    Use certs from main app bundle
    
    - parameter usePublicKeys: is to specific if the publicKeys or certificates should be used for SSL pinning validation
    
    - returns: a representation security object to be used with
    */
    public convenience init(usePublicKeys: Bool = false) {
        let paths = NSBundle.mainBundle().pathsForResourcesOfType("cer", inDirectory: ".")
        
        let certs = paths.reduce([SSLCert]()) { (certs: [SSLCert], path: String) -> [SSLCert] in
            var certs = certs
            if let data = NSData(contentsOfFile: path) {
                certs.append(SSLCert(data: data))
            }
            return certs
        }
        
        self.init(certs: certs, usePublicKeys: usePublicKeys)
    }
    
    /**
     Designated init
     
     - parameter keys: is the certificates or public keys to use
     - parameter usePublicKeys: is to specific if the publicKeys or certificates should be used for SSL pinning validation
     
     - returns: a representation security object to be used with
     */
    public init(certs: [SSLCert], usePublicKeys: Bool) {
        self.usePublicKeys = usePublicKeys
        
        if self.usePublicKeys {
            dispatch_async(dispatch_get_global_queue(DISPATCH_QUEUE_PRIORITY_DEFAULT,0)) {
                let pubKeys = certs.reduce([SecKeyRef]()) { (pubKeys: [SecKeyRef], cert: SSLCert) -> [SecKeyRef] in
                    var pubKeys = pubKeys
                    if let data = cert.certData where cert.key == nil {
                        cert.key = self.extractPublicKey(data)
                    }
                    if let key = cert.key {
                        pubKeys.append(key)
                    }
                    return pubKeys
                }
                
                self.pubKeys = pubKeys
                self.isReady = true
            }
        } else {
            let certificates = certs.reduce([NSData]()) { (certificates: [NSData], cert: SSLCert) -> [NSData] in
                var certificates = certificates
                if let data = cert.certData {
                    certificates.append(data)
                }
                return certificates
            }
            self.certificates = certificates
            self.isReady = true
        }
    }
    
    /**
     Valid the trust and domain name.
     
     - parameter trust: is the serverTrust to validate
     - parameter domain: is the CN domain to validate
     
     - returns: if the key was successfully validated
     */
    public func isValid(trust: SecTrustRef, domain: String?) -> Bool {
        
        var tries = 0
        while(!self.isReady) {
            usleep(1000)
            tries += 1
            if tries > 5 {
                return false //doesn't appear it is going to ever be ready...
            }
        }
        var policy: SecPolicyRef
        if self.validatedDN {
            policy = SecPolicyCreateSSL(true, domain)
        } else {
            policy = SecPolicyCreateBasicX509()
        }
        SecTrustSetPolicies(trust,policy)
        if self.usePublicKeys {
            if let keys = self.pubKeys {
                let serverPubKeys = publicKeyChainForTrust(trust)
                for serverKey in serverPubKeys as [AnyObject] {
                    for key in keys as [AnyObject] {
                        if serverKey.isEqual(key) {
                            return true
                        }
                    }
                }
            }
        } else if let certs = self.certificates {
            let serverCerts = certificateChainForTrust(trust)
            var collect = [SecCertificate]()
            for cert in certs {
                collect.append(SecCertificateCreateWithData(nil,cert)!)
            }
            SecTrustSetAnchorCertificates(trust,collect)
            var result: SecTrustResultType = 0
            SecTrustEvaluate(trust,&result)
            let r = Int(result)
            if r == kSecTrustResultUnspecified || r == kSecTrustResultProceed {
                var trustedCount = 0
                for serverCert in serverCerts {
                    for cert in certs {
                        if cert == serverCert {
                            trustedCount += 1
                            break
                        }
                    }
                }
                if trustedCount == serverCerts.count {
                    return true
                }
            }
        }
        return false
    }
    
    /**
     Get the public key from a certificate data
     
     - parameter data: is the certificate to pull the public key from
     
     - returns: a public key
     */
    func extractPublicKey(data: NSData) -> SecKeyRef? {
        guard let cert = SecCertificateCreateWithData(nil, data) else { return nil }
        
        return extractPublicKeyFromCert(cert, policy: SecPolicyCreateBasicX509())
    }
    
    /**
     Get the public key from a certificate
     
     - parameter data: is the certificate to pull the public key from
     
     - returns: a public key
     */
    func extractPublicKeyFromCert(cert: SecCertificate, policy: SecPolicy) -> SecKeyRef? {
        var possibleTrust: SecTrust?
        SecTrustCreateWithCertificates(cert, policy, &possibleTrust)
        
        guard let trust = possibleTrust else { return nil }
        
        var result: SecTrustResultType = 0
        SecTrustEvaluate(trust, &result)
        return SecTrustCopyPublicKey(trust)
    }
    
    /**
     Get the certificate chain for the trust
     
     - parameter trust: is the trust to lookup the certificate chain for
     
     - returns: the certificate chain for the trust
     */
    func certificateChainForTrust(trust: SecTrustRef) -> [NSData] {
        let certificates = (0..<SecTrustGetCertificateCount(trust)).reduce([NSData]()) { (certificates: [NSData], index: Int) -> [NSData] in
            var certificates = certificates
            let cert = SecTrustGetCertificateAtIndex(trust, index)
            certificates.append(SecCertificateCopyData(cert!))
            return certificates
        }
        
        return certificates
    }
    
    /**
     Get the public key chain for the trust
     
     - parameter trust: is the trust to lookup the certificate chain and extract the public keys
     
     - returns: the public keys from the certifcate chain for the trust
     */
    func publicKeyChainForTrust(trust: SecTrustRef) -> [SecKeyRef] {
        let policy = SecPolicyCreateBasicX509()
        let keys = (0..<SecTrustGetCertificateCount(trust)).reduce([SecKeyRef]()) { (keys: [SecKeyRef], index: Int) -> [SecKeyRef] in
            var keys = keys
            let cert = SecTrustGetCertificateAtIndex(trust, index)
            if let key = extractPublicKeyFromCert(cert!, policy: policy) {
                keys.append(key)
            }
            
            return keys
        }
        
        return keys
    }
    
    
}
#endif<|MERGE_RESOLUTION|>--- conflicted
+++ resolved
@@ -112,10 +112,7 @@
     public var headers = [String: String]()
     public var voipEnabled = false
     public var selfSignedSSL = false
-    #if swift(>=3)
-    #else
     public var security: SSLSecurity?
-    #endif
     public var enabledSSLCipherSuites: [SSLCipherSuite]?
     public var origin: String?
     public var timeout = 5
@@ -174,7 +171,7 @@
     public func disconnect(forceTimeout: NSTimeInterval? = nil) {
         switch forceTimeout {
         case .some(let seconds) where seconds > 0:
-            dispatch_after(dispatch_time(DISPATCH_TIME_NOW, Int64(seconds * Double(NSEC_PER_SEC))), queue) { [weak self] in
+            dispatch_after(dispatch_time(DISPATCH_TIME_NOW, Int64(seconds * Double(NSEC_PER_SEC))), queue!) { [weak self] in
                 self?.disconnectStream(error: nil)
             }
             fallthrough
@@ -232,19 +229,19 @@
                 port = 80
             }
         }
-        addHeader(urlRequest: urlRequest, key: headerWSUpgradeName, val: headerWSUpgradeValue)
-        addHeader(urlRequest: urlRequest, key: headerWSConnectionName, val: headerWSConnectionValue)
+        addHeader(urlRequest: urlRequest, key: headerWSUpgradeName as NSString, val: headerWSUpgradeValue as NSString)
+        addHeader(urlRequest: urlRequest, key: headerWSConnectionName as NSString, val: headerWSConnectionValue as NSString)
         if let protocols = optionalProtocols {
-            addHeader(urlRequest: urlRequest, key: headerWSProtocolName, val: protocols.joined(separator: ","))
-        }
-        addHeader(urlRequest: urlRequest, key: headerWSVersionName, val: headerWSVersionValue)
-        addHeader(urlRequest: urlRequest, key: headerWSKeyName, val: generateWebSocketKey())
+            addHeader(urlRequest: urlRequest, key: headerWSProtocolName as NSString, val: protocols.joined(separator: ",") as NSString)
+        }
+        addHeader(urlRequest: urlRequest, key: headerWSVersionName as NSString, val: headerWSVersionValue as NSString)
+        addHeader(urlRequest: urlRequest, key: headerWSKeyName as NSString, val: generateWebSocketKey() as NSString)
         if let origin = origin {
-            addHeader(urlRequest: urlRequest, key: headerOriginName, val: origin)
-        }
-        addHeader(urlRequest: urlRequest, key: headerWSHostName, val: "\(url.host!):\(port!)")
+            addHeader(urlRequest: urlRequest, key: headerOriginName as NSString, val: origin as NSString)
+        }
+        addHeader(urlRequest: urlRequest, key: headerWSHostName as NSString, val: "\(url.host!):\(port!)" as NSString)
         for (key,value) in headers {
-            addHeader(urlRequest: urlRequest, key: key, val: value)
+            addHeader(urlRequest: urlRequest, key: key as NSString, val: value as NSString)
         }
         if let cfHTTPMessage = CFHTTPMessageCopySerializedMessage(urlRequest) {
             let serializedRequest = cfHTTPMessage.takeRetainedValue()
@@ -277,48 +274,45 @@
         
         var readStream: Unmanaged<CFReadStream>?
         var writeStream: Unmanaged<CFWriteStream>?
-        let h: NSString = url.host!
-        CFStreamCreatePairWithSocketToHost(nil, h, UInt32(port), &readStream, &writeStream)
+        let h = url.host!
+        CFStreamCreatePairWithSocketToHost(nil, h as NSString, UInt32(port), &readStream, &writeStream)
         inputStream = readStream!.takeRetainedValue()
         outputStream = writeStream!.takeRetainedValue()
         guard let inStream = inputStream, let outStream = outputStream else { return }
         inStream.delegate = self
         outStream.delegate = self
         if ["wss", "https"].contains(url.scheme) {
-            inStream.setProperty(NSStreamSocketSecurityLevelNegotiatedSSL, forKey: NSStreamSocketSecurityLevelKey)
-            outStream.setProperty(NSStreamSocketSecurityLevelNegotiatedSSL, forKey: NSStreamSocketSecurityLevelKey)
+            inStream.setProperty(NSStreamSocketSecurityLevelNegotiatedSSL as NSString, forKey: NSStreamSocketSecurityLevelKey)
+            outStream.setProperty(NSStreamSocketSecurityLevelNegotiatedSSL as NSString, forKey: NSStreamSocketSecurityLevelKey)
         } else {
             certValidated = true //not a https session, so no need to check SSL pinning
         }
         if voipEnabled {
-            inStream.setProperty(NSStreamNetworkServiceTypeVoIP, forKey: NSStreamNetworkServiceType)
-            outStream.setProperty(NSStreamNetworkServiceTypeVoIP, forKey: NSStreamNetworkServiceType)
+            inStream.setProperty(NSStreamNetworkServiceTypeVoIP as NSString, forKey: NSStreamNetworkServiceType)
+            outStream.setProperty(NSStreamNetworkServiceTypeVoIP as NSString, forKey: NSStreamNetworkServiceType)
         }
         if selfSignedSSL {
             let settings: [NSObject: NSObject] = [kCFStreamSSLValidatesCertificateChain: NSNumber(value: false), kCFStreamSSLPeerName: kCFNull]
-            inStream.setProperty(settings, forKey: kCFStreamPropertySSLSettings as String)
-            outStream.setProperty(settings, forKey: kCFStreamPropertySSLSettings as String)
-        }
-        #if swift(>=3)
-        #else
+            inStream.setProperty(settings as AnyObject?, forKey: kCFStreamPropertySSLSettings as String)
+            outStream.setProperty(settings as AnyObject?, forKey: kCFStreamPropertySSLSettings as String)
+        }
         if let cipherSuites = self.enabledSSLCipherSuites {
-            if let sslContextIn = CFReadStreamCopyProperty(inputStream, kCFStreamPropertySSLContext) as! SSLContextRef?,
-                sslContextOut = CFWriteStreamCopyProperty(outputStream, kCFStreamPropertySSLContext) as! SSLContextRef? {
+            if let sslContextIn = CFReadStreamCopyProperty(inputStream, kCFStreamPropertySSLContext) as! SSLContext?,
+                sslContextOut = CFWriteStreamCopyProperty(outputStream, kCFStreamPropertySSLContext) as! SSLContext? {
                 let resIn = SSLSetEnabledCiphers(sslContextIn, cipherSuites, cipherSuites.count)
                 let resOut = SSLSetEnabledCiphers(sslContextOut, cipherSuites, cipherSuites.count)
                 if resIn != errSecSuccess {
-                    let error = self.errorWithDetail("Error setting ingoing cypher suites", code: UInt16(resIn))
-                    disconnectStream(error)
+                    let error = self.errorWithDetail(detail: "Error setting ingoing cypher suites", code: UInt16(resIn))
+                    disconnectStream(error: error)
                     return
                 }
                 if resOut != errSecSuccess {
-                    let error = self.errorWithDetail("Error setting outgoing cypher suites", code: UInt16(resOut))
-                    disconnectStream(error)
+                    let error = self.errorWithDetail(detail: "Error setting outgoing cypher suites", code: UInt16(resOut))
+                    disconnectStream(error: error)
                     return
                 }
             }
         }
-        #endif
         CFReadStreamSetDispatchQueue(inStream, WebSocket.sharedWorkQueue)
         CFWriteStreamSetDispatchQueue(outStream, WebSocket.sharedWorkQueue)
         inStream.open()
@@ -329,13 +323,8 @@
         self.mutex.unlock()
         
         let bytes = UnsafePointer<UInt8>(data.bytes)
-<<<<<<< HEAD
-        var timeout = 5000000 //wait 5 seconds before giving up
+        var out = timeout * 1000000 //wait 5 seconds before giving up
         writeQueue.addOperation { [weak self] in
-=======
-        var out = timeout * 1000000 //wait 5 seconds before giving up
-        writeQueue.addOperationWithBlock { [weak self] in
->>>>>>> 34014144
             while !outStream.hasSpaceAvailable {
                 usleep(100) //wait until the socket is ready
                 out -= 100
@@ -350,24 +339,22 @@
             outStream.write(bytes, maxLength: data.length)
         }
     }
+    
     //delegate for the stream methods. Processes incoming bytes
     public func stream(aStream: NSStream, handle eventCode: NSStreamEvent) {
-        #if swift(>=3)
-        #else
-        if let sec = security where !certValidated && [.HasBytesAvailable, .HasSpaceAvailable].contains(eventCode) {
+        if let sec = security where !certValidated && [.hasBytesAvailable, .hasSpaceAvailable].contains(eventCode) {
             let possibleTrust: AnyObject? = aStream.property(forKey: kCFStreamPropertySSLPeerTrust as String)
             if let trust: AnyObject = possibleTrust {
                 let domain: AnyObject? = aStream.property(forKey: kCFStreamSSLPeerName as String)
-                if sec.isValid(trust as! SecTrustRef, domain: domain as! String?) {
+                if sec.isValid(trust: trust as! SecTrust, domain: domain as! String?) {
                     certValidated = true
                 } else {
-                    let error = errorWithDetail("Invalid SSL certificate", code: 1)
-                    disconnectStream(error)
+                    let error = errorWithDetail(detail: "Invalid SSL certificate", code: 1)
+                    disconnectStream(error: error)
                     return
                 }
             }
         }
-        #endif
         if eventCode == .hasBytesAvailable {
             if aStream == inputStream {
                 processInputStream()
@@ -422,42 +409,23 @@
     }
     ///dequeue the incoming input so it is processed in order
     private func dequeueInput() {
-<<<<<<< HEAD
-        guard !inputQueue.isEmpty else { return }
-        
-        let data = inputQueue[0]
-        var work = data
-        if let fragBuffer = fragBuffer {
-            let combine = NSMutableData(data: fragBuffer)
-            combine.append(data)
-            work = combine
-            self.fragBuffer = nil
-        }
-        let buffer = UnsafePointer<UInt8>(work.bytes)
-        let length = work.length
-        if !connected {
-            processTCPHandshake(buffer: buffer, bufferLen: length)
-        } else {
-            processRawMessage(buffer: buffer, bufferLen: length)
-=======
         while !inputQueue.isEmpty {
             let data = inputQueue[0]
             var work = data
             if let fragBuffer = fragBuffer {
                 let combine = NSMutableData(data: fragBuffer)
-                combine.appendData(data)
+                combine.append(data)
                 work = combine
                 self.fragBuffer = nil
             }
             let buffer = UnsafePointer<UInt8>(work.bytes)
             let length = work.length
             if !connected {
-                processTCPHandshake(buffer, bufferLen: length)
+                processTCPHandshake(buffer: buffer, bufferLen: length)
             } else {
-                processRawMessagesInBuffer(buffer, bufferLen: length)
+                processRawMessagesInBuffer(pointer: buffer, bufferLen: length)
             }
             inputQueue = inputQueue.filter{$0 != data}
->>>>>>> 34014144
         }
     }
     
@@ -468,7 +436,7 @@
         case 0:
             connected = true
             guard canDispatch else {return}
-            dispatch_async(queue) { [weak self] in
+            dispatch_async(queue!) { [weak self] in
                 guard let s = self else { return }
                 s.onConnect?()
                 s.delegate?.websocketDidConnect(socket: s)
@@ -504,11 +472,7 @@
             totalSize += 1 //skip the last \n
             let restSize = bufferLen - totalSize
             if restSize > 0 {
-<<<<<<< HEAD
-                processRawMessage(buffer: (buffer+totalSize),bufferLen: restSize)
-=======
-                processRawMessagesInBuffer(buffer + totalSize, bufferLen: restSize)
->>>>>>> 34014144
+                processRawMessagesInBuffer(pointer: buffer + totalSize, bufferLen: restSize)
             }
             return 0 //success
         }
@@ -525,7 +489,7 @@
         }
         if let cfHeaders = CFHTTPMessageCopyAllHeaderFields(response) {
             let headers = cfHeaders.takeRetainedValue() as NSDictionary
-            if let acceptKey = headers[headerWSAcceptName] as? NSString {
+            if let acceptKey = headers[headerWSAcceptName as NSString] as? NSString {
                 if acceptKey.length > 0 {
                     return 0
                 }
@@ -565,7 +529,7 @@
     @warn_unused_result
     private func processOneRawMessage(inBuffer buffer: UnsafeBufferPointer<UInt8>) -> UnsafeBufferPointer<UInt8> {
         let response = readStack.last
-        let baseAddress = buffer.baseAddress
+        guard let baseAddress = buffer.baseAddress else { fatalError("") }
         let bufferLen = buffer.count
         if response != nil && bufferLen < 2  {
             fragBuffer = NSData(buffer: buffer)
@@ -579,19 +543,9 @@
                 extra = 0
             }
             response.bytesLeft -= len
-<<<<<<< HEAD
-            response.buffer?.append(NSData(bytes: buffer, length: len))
+            response.buffer?.append(NSData(bytes: baseAddress, length: len))
             processResponse(response: response)
-            let offset = bufferLen - extra
-            if extra > 0 {
-                processExtra(buffer: (buffer+offset), bufferLen: extra)
-            }
-            return
-=======
-            response.buffer?.appendData(NSData(bytes: baseAddress, length: len))
-            processResponse(response)
-            return buffer.fromOffset(bufferLen - extra)
->>>>>>> 34014144
+            return buffer.fromOffset(offset: bufferLen - extra)
         } else {
             let isFin = (FinMask & baseAddress[0])
             let receivedOpcode = OpCode(rawValue: (OpCodeMask & baseAddress[0]))
@@ -600,52 +554,30 @@
             var offset = 2
             if (isMasked > 0 || (RSVMask & baseAddress[0]) > 0) && receivedOpcode != .Pong {
                 let errCode = CloseCode.ProtocolError.rawValue
-<<<<<<< HEAD
                 doDisconnect(error: errorWithDetail(detail: "masked and rsv data is not currently supported", code: errCode))
                 writeError(code: errCode)
-                return
-=======
-                doDisconnect(errorWithDetail("masked and rsv data is not currently supported", code: errCode))
-                writeError(errCode)
                 return emptyBuffer
->>>>>>> 34014144
             }
             let isControlFrame = (receivedOpcode == .ConnectionClose || receivedOpcode == .Ping)
             if !isControlFrame && (receivedOpcode != .BinaryFrame && receivedOpcode != .ContinueFrame &&
                 receivedOpcode != .TextFrame && receivedOpcode != .Pong) {
                 let errCode = CloseCode.ProtocolError.rawValue
-<<<<<<< HEAD
                 doDisconnect(error: errorWithDetail(detail: "unknown opcode: \(receivedOpcode)", code: errCode))
                 writeError(code: errCode)
-                return
+                return emptyBuffer
             }
             if isControlFrame && isFin == 0 {
                 let errCode = CloseCode.ProtocolError.rawValue
                 doDisconnect(error: errorWithDetail(detail: "control frames can't be fragmented", code: errCode))
                 writeError(code: errCode)
-                return
-=======
-                doDisconnect(errorWithDetail("unknown opcode: \(receivedOpcode)", code: errCode))
-                writeError(errCode)
                 return emptyBuffer
-            }
-            if isControlFrame && isFin == 0 {
-                let errCode = CloseCode.ProtocolError.rawValue
-                doDisconnect(errorWithDetail("control frames can't be fragmented", code: errCode))
-                writeError(errCode)
-                return emptyBuffer
->>>>>>> 34014144
             }
             if receivedOpcode == .ConnectionClose {
                 var code = CloseCode.Normal.rawValue
                 if payloadLen == 1 {
                     code = CloseCode.ProtocolError.rawValue
                 } else if payloadLen > 1 {
-<<<<<<< HEAD
-                    code = WebSocket.readUint16(buffer: buffer, offset: offset)
-=======
-                    code = WebSocket.readUint16(baseAddress, offset: offset)
->>>>>>> 34014144
+                    code = WebSocket.readUint16(buffer: baseAddress, offset: offset)
                     if code < 1000 || (code > 1003 && code < 1007) || (code > 1011 && code < 3000) {
                         code = CloseCode.ProtocolError.rawValue
                     }
@@ -661,37 +593,20 @@
                         }
                     }
                 }
-<<<<<<< HEAD
                 doDisconnect(error: errorWithDetail(detail: "connection closed by server", code: code))
                 writeError(code: code)
-                return
+                return emptyBuffer
             }
             if isControlFrame && payloadLen > 125 {
                 writeError(code: CloseCode.ProtocolError.rawValue)
-                return
+                return emptyBuffer
             }
             var dataLength = UInt64(payloadLen)
             if dataLength == 127 {
-                dataLength = WebSocket.readUint64(buffer: buffer, offset: offset)
+                dataLength = WebSocket.readUint64(buffer: baseAddress, offset: offset)
                 offset += sizeof(UInt64)
             } else if dataLength == 126 {
-                dataLength = UInt64(WebSocket.readUint16(buffer: buffer, offset: offset))
-=======
-                doDisconnect(errorWithDetail("connection closed by server", code: code))
-                writeError(code)
-                return emptyBuffer
-            }
-            if isControlFrame && payloadLen > 125 {
-                writeError(CloseCode.ProtocolError.rawValue)
-                return emptyBuffer
-            }
-            var dataLength = UInt64(payloadLen)
-            if dataLength == 127 {
-                dataLength = WebSocket.readUint64(baseAddress, offset: offset)
-                offset += sizeof(UInt64)
-            } else if dataLength == 126 {
-                dataLength = UInt64(WebSocket.readUint16(baseAddress, offset: offset))
->>>>>>> 34014144
+                dataLength = UInt64(WebSocket.readUint16(buffer: baseAddress, offset: offset))
                 offset += sizeof(UInt16)
             }
             if bufferLen < offset || UInt64(bufferLen - offset) < dataLength {
@@ -711,22 +626,13 @@
             }
             if receivedOpcode == .Pong {
                 if canDispatch {
-                    dispatch_async(queue) { [weak self] in
+                    dispatch_async(queue!) { [weak self] in
                         guard let s = self else { return }
                         s.onPong?()
                         s.pongDelegate?.websocketDidReceivePong(socket: s)
                     }
                 }
-<<<<<<< HEAD
-                let step = Int(offset+numericCast(len))
-                let extra = bufferLen-step
-                if extra > 0 {
-                    processRawMessage(buffer: (buffer+step), bufferLen: extra)
-                }
-                return
-=======
-                return buffer.fromOffset(offset + Int(len))
->>>>>>> 34014144
+                return buffer.fromOffset(offset: offset + Int(len))
             }
             var response = readStack.last
             if isControlFrame {
@@ -734,15 +640,9 @@
             }
             if isFin == 0 && receivedOpcode == .ContinueFrame && response == nil {
                 let errCode = CloseCode.ProtocolError.rawValue
-<<<<<<< HEAD
                 doDisconnect(error: errorWithDetail(detail: "continue frame before a binary or text frame", code: errCode))
                 writeError(code: errCode)
-                return
-=======
-                doDisconnect(errorWithDetail("continue frame before a binary or text frame", code: errCode))
-                writeError(errCode)
                 return emptyBuffer
->>>>>>> 34014144
             }
             var isNew = false
             if response == nil {
@@ -750,13 +650,8 @@
                     let errCode = CloseCode.ProtocolError.rawValue
                     doDisconnect(error: errorWithDetail(detail: "first frame can't be a continue frame",
                         code: errCode))
-<<<<<<< HEAD
                     writeError(code: errCode)
-                    return
-=======
-                    writeError(errCode)
                     return emptyBuffer
->>>>>>> 34014144
                 }
                 isNew = true
                 response = WSResponse()
@@ -770,13 +665,8 @@
                     let errCode = CloseCode.ProtocolError.rawValue
                     doDisconnect(error: errorWithDetail(detail: "second and beyond of fragment message must be a continue frame",
                         code: errCode))
-<<<<<<< HEAD
                     writeError(code: errCode)
-                    return
-=======
-                    writeError(errCode)
                     return emptyBuffer
->>>>>>> 34014144
                 }
                 response!.buffer!.append(data)
             }
@@ -791,25 +681,10 @@
             }
             
             let step = Int(offset+numericCast(len))
-<<<<<<< HEAD
-            let extra = bufferLen-step
-            if extra > 0 {
-                processExtra(buffer: (buffer+step), bufferLen: extra)
-            }
-=======
-            return buffer.fromOffset(step)
->>>>>>> 34014144
-        }
-    }
-    
-<<<<<<< HEAD
-    ///process the extra of a buffer
-    private func processExtra(buffer: UnsafePointer<UInt8>, bufferLen: Int) {
-        if bufferLen < 2 {
-            fragBuffer = NSData(bytes: buffer, length: bufferLen)
-        } else {
-            processRawMessage(buffer: buffer, bufferLen: bufferLen)
-=======
+            return buffer.fromOffset(offset: step)
+        }
+    }
+    
     /// Process all messages in the buffer if possible.
     private func processRawMessagesInBuffer(pointer: UnsafePointer<UInt8>, bufferLen: Int) {
         var buffer = UnsafeBufferPointer(start: pointer, count: bufferLen)
@@ -818,7 +693,6 @@
         } while buffer.count >= 2
         if buffer.count > 0 {
             fragBuffer = NSData(buffer: buffer)
->>>>>>> 34014144
         }
     }
     
@@ -835,7 +709,7 @@
                     return false
                 }
                 if canDispatch {
-                    dispatch_async(queue) { [weak self] in
+                    dispatch_async(queue!) { [weak self] in
                         guard let s = self else { return }
                         s.onText?(str! as String)
                         s.delegate?.websocketDidReceiveMessage(socket: s, text: str! as String)
@@ -844,7 +718,7 @@
             } else if response.code == .BinaryFrame {
                 if canDispatch {
                     let data = response.buffer! //local copy so it is perverse for writing
-                    dispatch_async(queue) { [weak self] in
+                    dispatch_async(queue!) { [weak self] in
                         guard let s = self else { return }
                         s.onData?(data)
                         s.delegate?.websocketDidReceiveData(socket: s, data: data)
@@ -861,8 +735,9 @@
     private func errorWithDetail(detail: String, code: UInt16) -> NSError {
         var details = [String: String]()
         details[NSLocalizedDescriptionKey] =  detail
+        
         #if swift(>=3)
-        return NSError(domain: "April 12 build of Swift 3 broke this property", code: Int(code), userInfo: details)
+        return NSError(domain: "This is still broken", code: Int(code), userInfo: details)
         #else
         return NSError(domain: WebSocket.ErrorDomain, code: Int(code), userInfo: details)
         #endif
@@ -944,7 +819,7 @@
         didDisconnect = true
         connected = false
         guard canDispatch else {return}
-        dispatch_async(queue) { [weak self] in
+        dispatch_async(queue!) { [weak self] in
             guard let s = self else { return }
             s.onDisconnect?(error)
             s.delegate?.websocketDidDisconnect(socket: s, error: error)
@@ -960,10 +835,6 @@
     
 }
 
-<<<<<<< HEAD
-#if swift(>=3)
-#else
-=======
 private extension NSData {
     
     convenience init(buffer: UnsafeBufferPointer<UInt8>) {
@@ -975,18 +846,16 @@
 private extension UnsafeBufferPointer {
     
     func fromOffset(offset: Int) -> UnsafeBufferPointer<Element> {
-        return UnsafeBufferPointer<Element>(start: baseAddress.advancedBy(offset), count: count - offset)
+        return UnsafeBufferPointer<Element>(start: baseAddress!.advanced(by: offset), count: count - offset)
     }
     
 }
 
 private let emptyBuffer = UnsafeBufferPointer<UInt8>(start: nil, count: 0)
 
-
->>>>>>> 34014144
 public class SSLCert {
     var certData: NSData?
-    var key: SecKeyRef?
+    var key: SecKey?
     
     /**
      Designated init for certificates
@@ -1006,7 +875,7 @@
      
      - returns: a representation security object to be used with
      */
-    public init(key: SecKeyRef) {
+    public init(key: SecKey) {
         self.key = key
     }
 }
@@ -1016,7 +885,7 @@
     
     var isReady = false //is the key processing done?
     var certificates: [NSData]? //the certificates
-    var pubKeys: [SecKeyRef]? //the public keys
+    var pubKeys: [SecKey]? //the public keys
     var usePublicKeys = false //use public keys or certificate validation?
     
     /**
@@ -1027,7 +896,7 @@
     - returns: a representation security object to be used with
     */
     public convenience init(usePublicKeys: Bool = false) {
-        let paths = NSBundle.mainBundle().pathsForResourcesOfType("cer", inDirectory: ".")
+        let paths = NSBundle.main().pathsForResources(ofType: "cer", inDirectory: ".")
         
         let certs = paths.reduce([SSLCert]()) { (certs: [SSLCert], path: String) -> [SSLCert] in
             var certs = certs
@@ -1053,10 +922,10 @@
         
         if self.usePublicKeys {
             dispatch_async(dispatch_get_global_queue(DISPATCH_QUEUE_PRIORITY_DEFAULT,0)) {
-                let pubKeys = certs.reduce([SecKeyRef]()) { (pubKeys: [SecKeyRef], cert: SSLCert) -> [SecKeyRef] in
+                let pubKeys = certs.reduce([SecKey]()) { (pubKeys: [SecKey], cert: SSLCert) -> [SecKey] in
                     var pubKeys = pubKeys
                     if let data = cert.certData where cert.key == nil {
-                        cert.key = self.extractPublicKey(data)
+                        cert.key = self.extractPublicKey(data: data)
                     }
                     if let key = cert.key {
                         pubKeys.append(key)
@@ -1088,7 +957,7 @@
      
      - returns: if the key was successfully validated
      */
-    public func isValid(trust: SecTrustRef, domain: String?) -> Bool {
+    public func isValid(trust: SecTrust, domain: String?) -> Bool {
         
         var tries = 0
         while(!self.isReady) {
@@ -1098,16 +967,16 @@
                 return false //doesn't appear it is going to ever be ready...
             }
         }
-        var policy: SecPolicyRef
+        var policy: SecPolicy
         if self.validatedDN {
-            policy = SecPolicyCreateSSL(true, domain)
+            policy = SecPolicyCreateSSL(true, (domain as! CFString))
         } else {
             policy = SecPolicyCreateBasicX509()
         }
         SecTrustSetPolicies(trust,policy)
         if self.usePublicKeys {
             if let keys = self.pubKeys {
-                let serverPubKeys = publicKeyChainForTrust(trust)
+                let serverPubKeys = publicKeyChainForTrust(trust: trust)
                 for serverKey in serverPubKeys as [AnyObject] {
                     for key in keys as [AnyObject] {
                         if serverKey.isEqual(key) {
@@ -1117,12 +986,12 @@
                 }
             }
         } else if let certs = self.certificates {
-            let serverCerts = certificateChainForTrust(trust)
+            let serverCerts = certificateChainForTrust(trust: trust)
             var collect = [SecCertificate]()
             for cert in certs {
                 collect.append(SecCertificateCreateWithData(nil,cert)!)
             }
-            SecTrustSetAnchorCertificates(trust,collect)
+            SecTrustSetAnchorCertificates(trust,collect as CFArray)
             var result: SecTrustResultType = 0
             SecTrustEvaluate(trust,&result)
             let r = Int(result)
@@ -1151,10 +1020,10 @@
      
      - returns: a public key
      */
-    func extractPublicKey(data: NSData) -> SecKeyRef? {
+    func extractPublicKey(data: NSData) -> SecKey? {
         guard let cert = SecCertificateCreateWithData(nil, data) else { return nil }
         
-        return extractPublicKeyFromCert(cert, policy: SecPolicyCreateBasicX509())
+        return extractPublicKeyFromCert(cert: cert, policy: SecPolicyCreateBasicX509())
     }
     
     /**
@@ -1164,7 +1033,7 @@
      
      - returns: a public key
      */
-    func extractPublicKeyFromCert(cert: SecCertificate, policy: SecPolicy) -> SecKeyRef? {
+    func extractPublicKeyFromCert(cert: SecCertificate, policy: SecPolicy) -> SecKey? {
         var possibleTrust: SecTrust?
         SecTrustCreateWithCertificates(cert, policy, &possibleTrust)
         
@@ -1182,7 +1051,7 @@
      
      - returns: the certificate chain for the trust
      */
-    func certificateChainForTrust(trust: SecTrustRef) -> [NSData] {
+    func certificateChainForTrust(trust: SecTrust) -> [NSData] {
         let certificates = (0..<SecTrustGetCertificateCount(trust)).reduce([NSData]()) { (certificates: [NSData], index: Int) -> [NSData] in
             var certificates = certificates
             let cert = SecTrustGetCertificateAtIndex(trust, index)
@@ -1200,12 +1069,12 @@
      
      - returns: the public keys from the certifcate chain for the trust
      */
-    func publicKeyChainForTrust(trust: SecTrustRef) -> [SecKeyRef] {
+    func publicKeyChainForTrust(trust: SecTrust) -> [SecKey] {
         let policy = SecPolicyCreateBasicX509()
-        let keys = (0..<SecTrustGetCertificateCount(trust)).reduce([SecKeyRef]()) { (keys: [SecKeyRef], index: Int) -> [SecKeyRef] in
+        let keys = (0..<SecTrustGetCertificateCount(trust)).reduce([SecKey]()) { (keys: [SecKey], index: Int) -> [SecKey] in
             var keys = keys
             let cert = SecTrustGetCertificateAtIndex(trust, index)
-            if let key = extractPublicKeyFromCert(cert!, policy: policy) {
+            if let key = extractPublicKeyFromCert(cert: cert!, policy: policy) {
                 keys.append(key)
             }
             
@@ -1216,5 +1085,4 @@
     }
     
     
-}
-#endif+}