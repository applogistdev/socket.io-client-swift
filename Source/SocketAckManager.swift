--- conflicted
+++ resolved
@@ -56,34 +56,17 @@
         acks.insert(SocketAck(ack: ack, callback: callback))
     }
     
-<<<<<<< HEAD
+    /// Should be called on handle queue
     mutating func executeAck(_ ack: Int, items: [AnyObject]) {
-        let callback = acks.remove(SocketAck(ack: ack))
-
-        DispatchQueue.main.async {
-            callback?.callback(items)
-        }
-    }
-    
-    mutating func timeoutAck(_ ack: Int) {
-        let callback = acks.remove(SocketAck(ack: ack))
-        
-        DispatchQueue.main.async {
-            callback?.callback(["NO ACK"])
-        }
-=======
-    /// Should be called on handle queue
-    mutating func executeAck(ack: Int, items: [AnyObject]) {
         let callback = acks.remove(SocketAck(ack: ack))
         
         callback?.callback(items)
     }
     
     /// Should be called on handle queue
-    mutating func timeoutAck(ack: Int) {
+    mutating func timeoutAck(_ ack: Int) {
         let callback = acks.remove(SocketAck(ack: ack))
         
         callback?.callback(["NO ACK"])
->>>>>>> 9cc60ab6
     }
 }