//
//  SocketEngineWebsocket.swift
//  Socket.IO-Client-Swift
//
//  Created by Erik Little on 1/15/16.
//
//  Permission is hereby granted, free of charge, to any person obtaining a copy
//  of this software and associated documentation files (the "Software"), to deal
//  in the Software without restriction, including without limitation the rights
//  to use, copy, modify, merge, publish, distribute, sublicense, and/or sell
//  copies of the Software, and to permit persons to whom the Software is
//  furnished to do so, subject to the following conditions:
//
//  The above copyright notice and this permission notice shall be included in
//  all copies or substantial portions of the Software.
//
//  THE SOFTWARE IS PROVIDED "AS IS", WITHOUT WARRANTY OF ANY KIND, EXPRESS OR
//  IMPLIED, INCLUDING BUT NOT LIMITED TO THE WARRANTIES OF MERCHANTABILITY,
//  FITNESS FOR A PARTICULAR PURPOSE AND NONINFRINGEMENT. IN NO EVENT SHALL THE
//  AUTHORS OR COPYRIGHT HOLDERS BE LIABLE FOR ANY CLAIM, DAMAGES OR OTHER
//  LIABILITY, WHETHER IN AN ACTION OF CONTRACT, TORT OR OTHERWISE, ARISING FROM,
//  OUT OF OR IN CONNECTION WITH THE SOFTWARE OR THE USE OR OTHER DEALINGS IN
//  THE SOFTWARE.
//

import Foundation

/// Protocol that is used to implement socket.io WebSocket support
public protocol SocketEngineWebsocket : SocketEngineSpec, WebSocketDelegate {
<<<<<<< HEAD
    var ws: WebSocket? { get }

    func sendWebSocketMessage(_ str: String, withType type: SocketEnginePacketType, withData datas: [NSData])
=======
    func sendWebSocketMessage(str: String, withType type: SocketEnginePacketType, withData datas: [NSData])
>>>>>>> 7e235973
}

// WebSocket methods
extension SocketEngineWebsocket {
    func probeWebSocket() {
        if ws?.isConnected ?? false {
            sendWebSocketMessage("probe", withType: .ping, withData: [])
        }
    }
    
    /// Send message on WebSockets
    /// Only call on emitQueue
    public func sendWebSocketMessage(_ str: String, withType type: SocketEnginePacketType, withData datas: [NSData]) {
            DefaultSocketLogger.Logger.log("Sending ws: %@ as type: %@", type: "SocketEngine", args: str, type.rawValue)
            
            ws?.writeString(str: "\(type.rawValue)\(str)")
            
            for data in datas {
                if case let .Left(bin) = createBinaryDataForSend(using: data) {
                    ws?.writeData(data: bin)
                }
            }
    }
    
    public func websocketDidReceiveMessage(socket: WebSocket, text: String) {
        parseEngineMessage(text, fromPolling: false)
    }
    
    public func websocketDidReceiveData(socket: WebSocket, data: NSData) {
        parseEngineData(data)
    }
}<|MERGE_RESOLUTION|>--- conflicted
+++ resolved
@@ -27,13 +27,7 @@
 
 /// Protocol that is used to implement socket.io WebSocket support
 public protocol SocketEngineWebsocket : SocketEngineSpec, WebSocketDelegate {
-<<<<<<< HEAD
-    var ws: WebSocket? { get }
-
     func sendWebSocketMessage(_ str: String, withType type: SocketEnginePacketType, withData datas: [NSData])
-=======
-    func sendWebSocketMessage(str: String, withType type: SocketEnginePacketType, withData datas: [NSData])
->>>>>>> 7e235973
 }
 
 // WebSocket methods
