//
//  SocketPacket.swift
//  Socket.IO-Client-Swift
//
//  Created by Erik Little on 1/18/15.
//
//  Permission is hereby granted, free of charge, to any person obtaining a copy
//  of this software and associated documentation files (the "Software"), to deal
//  in the Software without restriction, including without limitation the rights
//  to use, copy, modify, merge, publish, distribute, sublicense, and/or sell
//  copies of the Software, and to permit persons to whom the Software is
//  furnished to do so, subject to the following conditions:
//
//  The above copyright notice and this permission notice shall be included in
//  all copies or substantial portions of the Software.
//
//  THE SOFTWARE IS PROVIDED "AS IS", WITHOUT WARRANTY OF ANY KIND, EXPRESS OR
//  IMPLIED, INCLUDING BUT NOT LIMITED TO THE WARRANTIES OF MERCHANTABILITY,
//  FITNESS FOR A PARTICULAR PURPOSE AND NONINFRINGEMENT. IN NO EVENT SHALL THE
//  AUTHORS OR COPYRIGHT HOLDERS BE LIABLE FOR ANY CLAIM, DAMAGES OR OTHER
//  LIABILITY, WHETHER IN AN ACTION OF CONTRACT, TORT OR OTHERWISE, ARISING FROM,
//  OUT OF OR IN CONNECTION WITH THE SOFTWARE OR THE USE OR OTHER DEALINGS IN
//  THE SOFTWARE.
//

import Foundation

struct SocketPacket {
    private let placeholders: Int
    
    private static let logType = "SocketPacket"

    let nsp: String
    let id: Int
    let type: PacketType
    
    enum PacketType: Int {
        case connect, disconnect, event, ack, error, binaryEvent, binaryAck
    }
    
    var args: [AnyObject] {
        if type == .event || type == .binaryEvent && data.count != 0 {
            return Array(data.dropFirst())
        } else {
            return data
        }
    }
    
    var binary: [Data]
    var data: [AnyObject]
    var description: String {
        return "SocketPacket {type: \(String(type.rawValue)); data: " +
            "\(String(data)); id: \(id); placeholders: \(placeholders); nsp: \(nsp)}"
    }
    
    var event: String {
        return String(data[0])
    }
    
    var packetString: String {
        return createPacketString()
    }
    
    init(type: PacketType, data: [AnyObject] = [AnyObject](), id: Int = -1,
        nsp: String, placeholders: Int = 0, binary: [Data] = [Data]()) {
        self.data = data
        self.id = id
        self.nsp = nsp
        self.type = type
        self.placeholders = placeholders
        self.binary = binary
    }
    
    mutating func addData(_ data: Data) -> Bool {
        if placeholders == binary.count {
            return true
        }
        
        binary.append(data)
        
        if placeholders == binary.count {
            fillInPlaceholders()
            return true
        } else {
            return false
        }
    }
    
    private func completeMessage(_ message: String) -> String {
        let restOfMessage: String
        
        if data.count == 0 {
            return message + "[]"
        }
        
        do {
<<<<<<< HEAD
            let jsonSend = try JSONSerialization.data(withJSONObject: data as AnyObject,
                options: JSONSerialization.WritingOptions(rawValue: 0))
            guard let jsonString = String(data: jsonSend, encoding: String.Encoding.utf8) else {
                return message + "[]"
            }
=======
            let jsonSend = try data.toJSON()
            guard let jsonString = String(data: jsonSend, encoding: NSUTF8StringEncoding) else { return message + "[]" }
>>>>>>> 22030e11
            
            restOfMessage = jsonString
        } catch {
            DefaultSocketLogger.Logger.error("Error creating JSON object in SocketPacket.completeMessage",
                type: SocketPacket.logType)
            
            restOfMessage = "[]"
        }
        
        return message + restOfMessage
    }
    
    private func createPacketString() -> String {
        let typeString = String(type.rawValue)
        let binaryCountString: String
        let nspString: String
        let idString: String
        
        if type == .binaryEvent || type == .binaryAck {
            binaryCountString = typeString + String(binary.count) + "-"
        } else {
            binaryCountString = typeString
        }
        
        if nsp != "/" {
            nspString = binaryCountString + nsp + ","
        } else {
            nspString = binaryCountString
        }
        
        if id != -1 {
            idString = nspString + String(id)
        } else {
            idString = nspString
        }
        
        return completeMessage(idString)
    }
    
    // Called when we have all the binary data for a packet
    // calls _fillInPlaceholders, which replaces placeholders with the
    // corresponding binary
    private mutating func fillInPlaceholders() {
        data = data.map(_fillInPlaceholders)
    }
    
    // Helper method that looks for placeholders
    // If object is a collection it will recurse
    // Returns the object if it is not a placeholder or the corresponding
    // binary data
    private func _fillInPlaceholders(_ object: AnyObject) -> AnyObject {
        switch object {
        case let dict as NSDictionary:
            if dict["_placeholder"] as? Bool ?? false {
                return binary[dict["num"] as! Int]
            } else {
                return dict.reduce(NSMutableDictionary(), combine: {cur, keyValue in
                    cur[keyValue.0 as! NSCopying] = _fillInPlaceholders(keyValue.1)
                    return cur
                })
            }
        case let arr as [AnyObject]:
            return arr.map(_fillInPlaceholders) as AnyObject
        default:
            return object
        }
    }
}

extension SocketPacket {
    private static func findType(_ binCount: Int, ack: Bool) -> PacketType {
        switch binCount {
        case 0 where !ack:
            return .event
        case 0 where ack:
            return .ack
        case _ where !ack:
            return .binaryEvent
        case _ where ack:
            return .binaryAck
        default:
            return .error
        }
    }
    
    static func packetFromEmit(_ items: [AnyObject], id: Int, nsp: String, ack: Bool) -> SocketPacket {
        let (parsedData, binary) = deconstructData(items)
        let packet = SocketPacket(type: findType(binary.count, ack: ack), data: parsedData,
            id: id, nsp: nsp, binary: binary)
        
        return packet
    }
}

private extension SocketPacket {
    // Recursive function that looks for NSData in collections
    static func shred(_ data: AnyObject, binary: inout [Data]) -> AnyObject {
        let placeholder = ["_placeholder": true, "num": binary.count as AnyObject]
        
        switch data {
        case let bin as Data:
            binary.append(bin)
            return placeholder as AnyObject
        case let arr as [AnyObject]:
            return arr.map({shred($0, binary: &binary)}) as AnyObject
        case let dict as NSDictionary:
            return dict.reduce(NSMutableDictionary(), combine: {cur, keyValue in
                cur[keyValue.0 as! NSCopying] = shred(keyValue.1, binary: &binary)
                return cur
            })
        default:
            return data
        }
    }
    
    // Removes binary data from emit data
    // Returns a type containing the de-binaryed data and the binary
    static func deconstructData(_ data: [AnyObject]) -> ([AnyObject], [Data]) {
        var binary = [Data]()
        
        return (data.map({shred($0, binary: &binary)}), binary)
    }
}<|MERGE_RESOLUTION|>--- conflicted
+++ resolved
@@ -94,16 +94,8 @@
         }
         
         do {
-<<<<<<< HEAD
-            let jsonSend = try JSONSerialization.data(withJSONObject: data as AnyObject,
-                options: JSONSerialization.WritingOptions(rawValue: 0))
-            guard let jsonString = String(data: jsonSend, encoding: String.Encoding.utf8) else {
-                return message + "[]"
-            }
-=======
             let jsonSend = try data.toJSON()
-            guard let jsonString = String(data: jsonSend, encoding: NSUTF8StringEncoding) else { return message + "[]" }
->>>>>>> 22030e11
+            guard let jsonString = String(data: jsonSend, encoding: .utf8) else { return message + "[]" }
             
             restOfMessage = jsonString
         } catch {
